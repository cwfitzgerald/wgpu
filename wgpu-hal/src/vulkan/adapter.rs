--- conflicted
+++ resolved
@@ -319,11 +319,8 @@
             | Df::BUFFER_BINDINGS_NOT_16_BYTE_ALIGNED
             | Df::UNRESTRICTED_INDEX_BUFFER
             | Df::INDIRECT_EXECUTION
-<<<<<<< HEAD
+            | Df::VIEW_FORMATS
             | Df::UNRESTRICTED_EXTERNAL_TEXTURE_COPIES;
-=======
-            | Df::VIEW_FORMATS;
->>>>>>> 4cd753bc
 
         dl_flags.set(Df::CUBE_ARRAY_TEXTURES, self.core.image_cube_array != 0);
         dl_flags.set(Df::ANISOTROPIC_FILTERING, self.core.sampler_anisotropy != 0);
