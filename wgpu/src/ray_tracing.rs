--- conflicted
+++ resolved
@@ -148,12 +148,7 @@
 /// Safe instance for a top level acceleration structure.
 #[derive(Debug, Clone)]
 pub struct TlasInstance {
-<<<<<<< HEAD
-    pub(crate) context: Arc<C>,
-    pub(crate) id: ObjectId,
-=======
     pub(crate) blas: Arc<BlasShared>,
->>>>>>> 3b573c81
     /// Affine transform matrix 3x4 (rows x columns, row mayor order).
     pub transform: [f32; 12],
     /// Custom index for the instance used inside the shader (max 24 bits).
@@ -169,45 +164,22 @@
     /// - custom_index: Custom index for the instance used inside the shader (max 24 bits)
     /// - mask: Mask for the instance used inside the shader to filter instances
     pub fn new(blas: &Blas, transform: [f32; 12], custom_index: u32, mask: u8) -> Self {
-        let tlas_instance_id = blas
-            .context
-            .create_tlas_instance(&blas.id, blas.data.as_ref());
         Self {
-<<<<<<< HEAD
-            context: blas.context.clone(),
-=======
             blas: blas.shared.clone(),
->>>>>>> 3b573c81
             transform,
             custom_index,
             mask,
-            id: tlas_instance_id,
         }
     }
 
     /// Set the bottom level acceleration structure.
     pub fn set_blas(&mut self, blas: &Blas) {
-<<<<<<< HEAD
-        self.context
-            .tlas_instance_set_blas(&self.id, &blas.id, blas.data.as_ref());
-    }
-}
-
-impl Drop for TlasInstance {
-    fn drop(&mut self) {
-        self.context.tlas_instance_drop(&self.id);
-=======
         self.blas = blas.shared.clone();
->>>>>>> 3b573c81
     }
 }
 
 pub(crate) struct DynContextTlasInstance<'a> {
-<<<<<<< HEAD
-    pub(crate) tlas_instance: ObjectId,
-=======
     pub(crate) blas: &'a Data,
->>>>>>> 3b573c81
     pub(crate) transform: &'a [f32; 12],
     pub(crate) custom_index: u32,
     pub(crate) mask: u8,
@@ -216,11 +188,7 @@
 /// [Context version] see `TlasInstance`.
 #[allow(dead_code)]
 pub struct ContextTlasInstance<'a, T: Context> {
-<<<<<<< HEAD
-    pub(crate) tlas_instance: T::TlasInstanceId,
-=======
     pub(crate) blas_data: &'a T::BlasData,
->>>>>>> 3b573c81
     pub(crate) transform: &'a [f32; 12],
     pub(crate) custom_index: u32,
     pub(crate) mask: u8,
@@ -504,11 +472,7 @@
         let mut tlas = tlas.into_iter().map(|e: &TlasPackage| {
             let instances = e.instances.iter().map(|instance: &Option<TlasInstance>| {
                 instance.as_ref().map(|instance| DynContextTlasInstance {
-<<<<<<< HEAD
-                    tlas_instance: instance.id,
-=======
                     blas: instance.blas.data.as_ref(),
->>>>>>> 3b573c81
                     transform: &instance.transform,
                     custom_index: instance.custom_index,
                     mask: instance.mask,
