--- conflicted
+++ resolved
@@ -1037,7 +1037,7 @@
         pass_data: &mut Self::RenderPassData,
         render_bundles: &mut dyn Iterator<Item = (Self::RenderBundleId, &Self::RenderBundleData)>,
     );
-<<<<<<< HEAD
+    fn render_pass_end(&self, pass: &mut Self::RenderPassId, pass_data: &mut Self::RenderPassData);
 
     fn device_create_blas(
         &self,
@@ -1070,9 +1070,6 @@
     fn blas_drop(&self, blas: &Self::BlasId, blas_data: &Self::BlasData);
     fn tlas_destroy(&self, tlas: &Self::TlasId, tlas_data: &Self::TlasData);
     fn tlas_drop(&self, tlas: &Self::TlasId, tlas_data: &Self::TlasData);
-=======
-    fn render_pass_end(&self, pass: &mut Self::RenderPassId, pass_data: &mut Self::RenderPassData);
->>>>>>> e7a528b6
 }
 
 /// Object id.
@@ -2049,7 +2046,6 @@
         pass_data: &mut crate::Data,
         render_bundles: &mut dyn Iterator<Item = (&ObjectId, &crate::Data)>,
     );
-<<<<<<< HEAD
     fn device_create_blas(
         &self,
         device: &ObjectId,
@@ -2081,9 +2077,7 @@
     fn blas_drop(&self, blas: &ObjectId, blas_data: &crate::Data);
     fn tlas_destroy(&self, tlas: &ObjectId, tlas_data: &crate::Data);
     fn tlas_drop(&self, tlas: &ObjectId, tlas_data: &crate::Data);
-=======
     fn render_pass_end(&self, pass: &mut ObjectId, pass_data: &mut crate::Data);
->>>>>>> e7a528b6
 }
 
 // Blanket impl of DynContext for all types which implement Context.
@@ -4100,7 +4094,12 @@
         Context::render_pass_execute_bundles(self, &mut pass, pass_data, &mut render_bundles)
     }
 
-<<<<<<< HEAD
+    fn render_pass_end(&self, pass: &mut ObjectId, pass_data: &mut crate::Data) {
+        let mut pass = <T::RenderPassId>::from(*pass);
+        let pass_data = downcast_mut(pass_data);
+        Context::render_pass_end(self, &mut pass, pass_data)
+    }
+
     fn device_create_blas(
         &self,
         device: &ObjectId,
@@ -4273,12 +4272,6 @@
         let tlas = <T::TlasId>::from(*tlas);
         let tlas_data = downcast_ref(tlas_data);
         Context::tlas_drop(self, &tlas, tlas_data)
-=======
-    fn render_pass_end(&self, pass: &mut ObjectId, pass_data: &mut crate::Data) {
-        let mut pass = <T::RenderPassId>::from(*pass);
-        let pass_data = downcast_mut(pass_data);
-        Context::render_pass_end(self, &mut pass, pass_data)
->>>>>>> e7a528b6
     }
 }
 
