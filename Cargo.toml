[workspace]
resolver = "2"
members = [
    "cts_runner",
    "deno_webgpu",
    "player",
    "examples/*",
    "wgpu",
    "wgpu-core",
    "wgpu-hal",
    "wgpu-info",
    "wgpu-macros",
    "wgpu-types",
    "tests",
]
exclude = []
default-members = [
    "examples/*",
    "player",
    "wgpu",
    "wgpu-core",
    "wgpu-hal",
    "wgpu-info",
    "wgpu-macros",
    "wgpu-types",
    "tests"
]

[workspace.package]
edition = "2021"
rust-version = "1.65"
keywords = ["graphics"]
license = "MIT OR Apache-2.0"
homepage = "https://wgpu.rs/"
repository = "https://github.com/gfx-rs/wgpu"
version = "0.17.0"
authors = ["wgpu developers"]

[workspace.dependencies.wgc]
package = "wgpu-core"
path = "./wgpu-core"
version = "0.17"

[workspace.dependencies.wgt]
package = "wgpu-types"
path = "./wgpu-types"
version = "0.17"

[workspace.dependencies.hal]
package = "wgpu-hal"
path = "./wgpu-hal"
version = "0.17"

[workspace.dependencies.naga]
git = "https://github.com/gfx-rs/naga"
rev = "df8107b7"
version = "0.13.0"

[workspace.dependencies]
anyhow = "1.0"
arrayvec = "0.7"
async-executor = "1"
bitflags = "2"
bit-vec = "0.6"
bytemuck = { version = "1.14", features = ["derive"] }
cfg_aliases = "0.1"
cfg-if = "1"
codespan-reporting = "0.11"
ctor = "0.2"
ddsfile = "0.5"
env_logger = "0.10"
<<<<<<< HEAD
flume = "0.10"
futures-lite = "1"
futures-intrusive = "0.4"
rustc-hash = "1.1.0"
glam = "0.21.3"
heck = "0.4"
=======
futures-intrusive = "0.5"
rustc-hash = "1.1.0"
glam = "0.24.2"
>>>>>>> 57f8757f
image = { version = "0.24", default-features = false, features = ["png"] }
# libloading 0.8 switches from `winapi` to `windows-sys`; permit either
libloading = ">=0.7,<0.9"
libc = "0.2"
libtest-mimic = "0.6"
log = "0.4"
nanorand = { version = "0.7", default-features = false, features = ["wyrand"] }
nv-flip = "0.1"
num-traits = { version = "0.2" }
noise = "0.8"
obj = "0.10"
once_cell = "1"
# parking_lot 0.12 switches from `winapi` to `windows`; permit either
parking_lot = ">=0.11,<0.13"
pico-args = { version = "0.5.0", features = ["eq-separator", "short-space-opt", "combined-flags"] }
png = "0.17.10"
pollster = "0.3"
profiling = { version = "1", default-features = false }
raw-window-handle = "0.5"
renderdoc-sys = "1.0.0"
ron = "0.8"
serde = "1"
serde_json = "1.0.107"
smallvec = "1"
static_assertions = "1.1.0"
thiserror = "1"
<<<<<<< HEAD
wgpu = { version = "0.16", path = "./wgpu" }
wgpu-example = { version = "0.16", path = "./examples/common" }
wgpu-macros = { version = "0.16", path = "./wgpu-macros" }
wgpu-test = { version = "0.16", path = "./tests"}
winit = "0.27.1"

# Metal dependencies
block = "0.1"
metal = "0.25.0"
objc = "0.2.5"
core-graphics-types = "0.1"
=======
wgpu = { version = "0.17.0", path = "./wgpu" }
wgpu-core = { version = "0.17.0", path = "./wgpu-core" }
wgpu-example = { version = "0.17.0", path = "./examples/common" }
wgpu-test = { version = "0.17", path = "./tests"}
wgpu-types = { version = "0.17.0", path = "./wgpu-types" }
winit = { version = "0.28.6", features = [ "android-native-activity" ] }
>>>>>>> 57f8757f

# Vulkan dependencies
ash = "0.37.3"
gpu-alloc = "0.6"
gpu-descriptor = "0.2"
android_system_properties = "0.1.1"

# DX dependencies
bit-set = "0.5"
gpu-allocator = { version = "0.21", default_features = false, features = ["d3d12", "windows", "public-winapi"] }
d3d12 = "0.7.0"
range-alloc = "0.1"
winapi = "0.3"
hassle-rs = "0.10.0"

# Gles dependencies
khronos-egl = "4.1"
glow = "0.12.3"
glutin = "0.29.1"

# wasm32 dependencies
console_error_panic_hook = "0.1.7"
console_log = "1"
js-sys = "0.3.64"
wasm-bindgen = "0.2.87"
wasm-bindgen-futures = "0.4.34"
wasm-bindgen-test = "0.3"
web-sys = "0.3.64"

# deno dependencies
deno_console = "0.106.0"
deno_core = "0.188.0"
deno_url = "0.106.0"
deno_web = "0.137.0"
deno_webidl = "0.106.0"
deno_webgpu = { path = "./deno_webgpu" }
tokio = "1.32.0"
termcolor = "1.3.0"

[patch."https://github.com/gfx-rs/naga"]
#naga = { path = "../naga" }

[patch."https://github.com/zakarumych/gpu-descriptor"]
#gpu-descriptor = { path = "../gpu-descriptor/gpu-descriptor" }

[patch."https://github.com/zakarumych/gpu-alloc"]
#gpu-alloc = { path = "../gpu-alloc/gpu-alloc" }

[patch.crates-io]
#naga = { path = "../naga" }
#glow = { path = "../glow" }
#d3d12 = { path = "../d3d12-rs" }
#web-sys = { path = "../wasm-bindgen/crates/web-sys" }
#js-sys = { path = "../wasm-bindgen/crates/js-sys" }
#wasm-bindgen = { path = "../wasm-bindgen" }

# Speed up image comparison even in debug builds
[profile.dev.package."nv-flip-sys"]
opt-level = 3<|MERGE_RESOLUTION|>--- conflicted
+++ resolved
@@ -69,18 +69,12 @@
 ctor = "0.2"
 ddsfile = "0.5"
 env_logger = "0.10"
-<<<<<<< HEAD
-flume = "0.10"
+flume = "0.11"
 futures-lite = "1"
-futures-intrusive = "0.4"
-rustc-hash = "1.1.0"
-glam = "0.21.3"
-heck = "0.4"
-=======
 futures-intrusive = "0.5"
 rustc-hash = "1.1.0"
 glam = "0.24.2"
->>>>>>> 57f8757f
+heck = "0.4.0"
 image = { version = "0.24", default-features = false, features = ["png"] }
 # libloading 0.8 switches from `winapi` to `windows-sys`; permit either
 libloading = ">=0.7,<0.9"
@@ -107,26 +101,19 @@
 smallvec = "1"
 static_assertions = "1.1.0"
 thiserror = "1"
-<<<<<<< HEAD
-wgpu = { version = "0.16", path = "./wgpu" }
-wgpu-example = { version = "0.16", path = "./examples/common" }
-wgpu-macros = { version = "0.16", path = "./wgpu-macros" }
-wgpu-test = { version = "0.16", path = "./tests"}
-winit = "0.27.1"
+wgpu = { version = "0.17.0", path = "./wgpu" }
+wgpu-core = { version = "0.17.0", path = "./wgpu-core" }
+wgpu-example = { version = "0.17.0", path = "./examples/common" }
+wgpu-macros = { version = "0.17.0", path = "./wgpu-macros" }
+wgpu-test = { version = "0.17", path = "./tests"}
+wgpu-types = { version = "0.17.0", path = "./wgpu-types" }
+winit = { version = "0.28.6", features = [ "android-native-activity" ] }
 
 # Metal dependencies
 block = "0.1"
 metal = "0.25.0"
 objc = "0.2.5"
 core-graphics-types = "0.1"
-=======
-wgpu = { version = "0.17.0", path = "./wgpu" }
-wgpu-core = { version = "0.17.0", path = "./wgpu-core" }
-wgpu-example = { version = "0.17.0", path = "./examples/common" }
-wgpu-test = { version = "0.17", path = "./tests"}
-wgpu-types = { version = "0.17.0", path = "./wgpu-types" }
-winit = { version = "0.28.6", features = [ "android-native-activity" ] }
->>>>>>> 57f8757f
 
 # Vulkan dependencies
 ash = "0.37.3"
