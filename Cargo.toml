[workspace]
resolver = "2"
members = [
    "cts_runner",
    "deno_webgpu",
    "player",
    "examples/*",
    "wgpu",
    "wgpu-core",
    "wgpu-hal",
    "wgpu-info",
    "wgpu-types",
<<<<<<< HEAD
    "run-wasm",
    "tests",
=======
>>>>>>> 3c3763b7
]
exclude = []
default-members = ["wgpu", "wgpu-hal", "wgpu-info", "wgpu-types"]

[workspace.package]
edition = "2021"
rust-version = "1.65"
keywords = ["graphics"]
license = "MIT OR Apache-2.0"
homepage = "https://wgpu.rs/"
repository = "https://github.com/gfx-rs/wgpu"
version = "0.16.0"
authors = ["wgpu developers"]

[workspace.dependencies.wgc]
package = "wgpu-core"
path = "./wgpu-core"
version = "0.16"

[workspace.dependencies.wgt]
package = "wgpu-types"
path = "./wgpu-types"
version = "0.16"

[workspace.dependencies.hal]
package = "wgpu-hal"
path = "./wgpu-hal"
version = "0.16"

[workspace.dependencies.naga]
git = "https://github.com/gfx-rs/naga"
rev = "b99d58ea435090e561377949f428bce2c18451bb"
version = "0.12.0"

[workspace.dependencies]
arrayvec = "0.7"
async-executor = "1"
bitflags = "2"
bit-vec = "0.6"
bytemuck = "1.13"
cfg_aliases = "0.1"
cfg-if = "1"
codespan-reporting = "0.11"
ddsfile = "0.5"
env_logger = "0.10"
futures-intrusive = "0.4"
rustc-hash = "1.1.0"
glam = "0.21.3"
image = { version = "0.24", default-features = false, features = ["png"] }
# libloading 0.8 switches from `winapi` to `windows-sys`; permit either
libloading = ">=0.7,<0.9"
libc = "0.2"
log = "0.4"
nanorand = { version = "0.7", default-features = false }
nv-flip = "0.1"
num-traits = { version = "0.2" }
# Opt out of noise's "default-features" to avoid "image" feature as a dependency count optimization.
# This will not be required in the next release since it has been removed from the default feature in https://github.com/Razaekel/noise-rs/commit/1af9e1522236b2c584fb9a02150c9c67a5e6bb04#diff-2e9d962a08321605940b5a657135052fbcef87b5e360662bb527c96d9a615542
noise = { version = "0.7", default-features = false }
obj = "0.10"
# parking_lot 0.12 switches from `winapi` to `windows`; permit either
parking_lot = ">=0.11,<0.13"
png = "0.17.8"
pollster = "0.2"
profiling = { version = "1", default-features = false }
raw-window-handle = "0.5"
renderdoc-sys = "1.0.0"
ron = "0.8"
serde = "1"
serde_json = "1.0.96"
smallvec = "1"
static_assertions = "1.1.0"
thiserror = "1"
wgpu = { version = "0.16", path = "./wgpu" }
winit = "0.27.1"

# Metal dependencies
block = "0.1"
metal = "0.25.0"
objc = "0.2.5"
core-graphics-types = "0.1"

# Vulkan dependencies
ash = "0.37.3"
gpu-alloc = "0.5"
gpu-descriptor = "0.2"
android_system_properties = "0.1.1"

# DX dependencies
bit-set = "0.5"
gpu-allocator = { version = "0.21", default_features = false, features = ["d3d12", "windows", "public-winapi"] }
d3d12 = "0.5.0"
range-alloc = "0.1"
winapi = "0.3"
hassle-rs = "0.10.0"

# Gles dependencies
khronos-egl = "4.1"
glow = "0.12.2"
glutin = "0.29.1"

# wasm32 dependencies
console_error_panic_hook = "0.1.7"
console_log = "0.2"
js-sys = "0.3.61"
wasm-bindgen = "0.2.84"
wasm-bindgen-futures = "0.4.34"
wasm-bindgen-test = "0.3"
web-sys = "0.3.61"

# deno dependencies
deno_console = "0.106.0"
deno_core = "0.188.0"
deno_url = "0.106.0"
deno_web = "0.137.0"
deno_webidl = "0.106.0"
deno_webgpu = { path = "./deno_webgpu" }
tokio = "1.28.2"
termcolor = "1.2.0"
wgpu-core = { path = "./wgpu-core" }
wgpu-types = { path = "./wgpu-types" }

[patch."https://github.com/gfx-rs/naga"]
#naga = { path = "../naga" }

[patch."https://github.com/zakarumych/gpu-descriptor"]
#gpu-descriptor = { path = "../gpu-descriptor/gpu-descriptor" }

[patch."https://github.com/zakarumych/gpu-alloc"]
#gpu-alloc = { path = "../gpu-alloc/gpu-alloc" }

[patch.crates-io]
#naga = { path = "../naga" }
#glow = { path = "../glow" }
#d3d12 = { path = "../d3d12-rs" }
#metal = { path = "../metal-rs" }
#web-sys = { path = "../wasm-bindgen/crates/web-sys" }
#js-sys = { path = "../wasm-bindgen/crates/js-sys" }
#wasm-bindgen = { path = "../wasm-bindgen" }

# Speed up image comparison even in debug builds
[profile.dev.package."nv-flip-sys"]
opt-level = 3<|MERGE_RESOLUTION|>--- conflicted
+++ resolved
@@ -10,14 +10,10 @@
     "wgpu-hal",
     "wgpu-info",
     "wgpu-types",
-<<<<<<< HEAD
-    "run-wasm",
     "tests",
-=======
->>>>>>> 3c3763b7
 ]
 exclude = []
-default-members = ["wgpu", "wgpu-hal", "wgpu-info", "wgpu-types"]
+default-members = ["examples/*", "wgpu", "wgpu-hal", "wgpu-info", "wgpu-types", "tests"]
 
 [workspace.package]
 edition = "2021"
@@ -54,7 +50,7 @@
 async-executor = "1"
 bitflags = "2"
 bit-vec = "0.6"
-bytemuck = "1.13"
+bytemuck = { version = "1.13", features = ["derive"] }
 cfg_aliases = "0.1"
 cfg-if = "1"
 codespan-reporting = "0.11"
@@ -68,7 +64,7 @@
 libloading = ">=0.7,<0.9"
 libc = "0.2"
 log = "0.4"
-nanorand = { version = "0.7", default-features = false }
+nanorand = { version = "0.7", default-features = false, features = ["wyrand"] }
 nv-flip = "0.1"
 num-traits = { version = "0.2" }
 # Opt out of noise's "default-features" to avoid "image" feature as a dependency count optimization.
@@ -89,6 +85,8 @@
 static_assertions = "1.1.0"
 thiserror = "1"
 wgpu = { version = "0.16", path = "./wgpu" }
+wgpu-example = { path = "./examples/common" }
+wgpu-test = { path = "./tests"}
 winit = "0.27.1"
 
 # Metal dependencies
