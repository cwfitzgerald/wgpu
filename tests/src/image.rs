--- conflicted
+++ resolved
@@ -193,6 +193,21 @@
 
     assert_eq!(reference.len(), test.len());
 
+    let file_stem = reference_path.file_stem().unwrap().to_string_lossy();
+    let renderer = format!(
+        "{}-{}-{}",
+        adapter_info.backend.to_str(),
+        sanitize_for_path(&adapter_info.name),
+        sanitize_for_path(&adapter_info.driver)
+    );
+    // Determine the paths to write out the various intermediate files
+    let actual_path = Path::new(&path).with_file_name(
+        OsString::from_str(&format!("{}-{}-actual.png", file_stem, renderer)).unwrap(),
+    );
+    let difference_path = Path::new(&path).with_file_name(
+        OsString::from_str(&format!("{}-{}-difference.png", file_stem, renderer,)).unwrap(),
+    );
+
     let mut all_passed;
     let magma_image_with_alpha;
     {
@@ -220,46 +235,12 @@
             all_passed &= check.check(&mut pool);
         }
 
-<<<<<<< HEAD
-=======
-        let file_stem = reference_path.file_stem().unwrap().to_string_lossy();
-        let renderer = format!(
-            "{}-{}-{}",
-            adapter_info.backend.to_str(),
-            sanitize_for_path(&adapter_info.name),
-            sanitize_for_path(&adapter_info.driver)
-        );
-        // Determine the paths to write out the various intermediate files
-        let actual_path = Path::new(&path).with_file_name(
-            OsString::from_str(&format!("{}-{}-actual.png", file_stem, renderer)).unwrap(),
-        );
-        let difference_path = Path::new(&path).with_file_name(
-            OsString::from_str(&format!("{}-{}-difference.png", file_stem, renderer,)).unwrap(),
-        );
-
->>>>>>> 57f8757f
         // Convert the error values to a false color reprensentation
         let magma_image = error_map_flip
             .apply_color_lut(&nv_flip::magma_lut())
             .to_vec();
         magma_image_with_alpha = add_alpha(&magma_image);
     }
-
-<<<<<<< HEAD
-    let file_stem = reference_path.file_stem().unwrap().to_string_lossy();
-
-    // Determine the paths to write out the various intermediate files
-    let actual_path = Path::new(&path).with_file_name(
-        OsString::from_str(&format!("{}-{}-actual.png", file_stem, backend.to_str(),)).unwrap(),
-    );
-    let difference_path = Path::new(&path).with_file_name(
-        OsString::from_str(&format!(
-            "{}-{}-difference.png",
-            file_stem,
-            backend.to_str(),
-        ))
-        .unwrap(),
-    );
 
     write_png(
         actual_path,
@@ -292,7 +273,6 @@
     test_with_alpha: &[u8],
     checks: &[ComparisonType],
 ) {
-=======
     #[cfg(target_arch = "wasm32")]
     {
         let _ = (path, adapter_info, width, height, test_with_alpha, checks);
@@ -303,7 +283,6 @@
     s.chars()
         .map(|ch| if ch.is_ascii_alphanumeric() { ch } else { '_' })
         .collect()
->>>>>>> 57f8757f
 }
 
 fn copy_via_compute(
