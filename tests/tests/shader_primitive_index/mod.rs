<<<<<<< HEAD
use wgpu::util::{align_to, DeviceExt};
use wgpu_test::{gpu_test, infra::GpuTestConfiguration, TestParameters, TestingContext};
=======
use wasm_bindgen_test::*;

use wgpu::util::DeviceExt;
use wgpu_test::{image, initialize_test, TestParameters, TestingContext};
>>>>>>> 57f8757f

//
// These tests render two triangles to a 2x2 render target. The first triangle
// in the vertex buffer covers the bottom-left pixel, the second triangle
// covers the top-right pixel.
// XY layout of the render target, with two triangles:
//
//     (-1,1)   (0,1)   (1,1)
//        +-------+-------+
//        |       |   o   |
//        |       |  / \  |
//        |       | /   \ |
//        |       |o-----o|
// (-1,0) +-------+-------+ (1,0)
//        |   o   |       |
//        |  / \  |       |
//        | /   \ |       |
//        |o-----o|       |
//        +-------+-------+
//     (-1,-1)  (0,-1)  (1,-1)
//
//
// The fragment shader outputs color based on builtin(primitive_index):
//
//         if ((index % 2u) == 0u) {
//             return vec4<f32>(1.0, 0.0, 0.0, 1.0);
//         } else {
//             return vec4<f32>(0.0, 0.0, 1.0, 1.0);
//         }
//
// draw() renders directly from the vertex buffer: the first (bottom-left)
// triangle is colored red, the other one (top-right) will be blue.
// draw_indexed() draws the triangles in the opposite order, using index
// buffer [3, 4, 5, 0, 1, 2]. This also swaps the resulting pixel colors.
//

#[gpu_test]
static DRAW: GpuTestConfiguration = GpuTestConfiguration::new()
    .parameters(
        TestParameters::default()
            .test_features_limits()
            .features(wgpu::Features::SHADER_PRIMITIVE_INDEX),
    )
    .run_sync(|ctx| {
        //
        //   +-----+-----+
        //   |white|blue |
        //   +-----+-----+
        //   | red |white|
        //   +-----+-----+
        //
        let expected = [
            255, 255, 255, 255, 0, 0, 255, 255, 255, 0, 0, 255, 255, 255, 255, 255,
        ];
        pulling_common(ctx, &expected, |rpass| {
            rpass.draw(0..6, 0..1);
        })
    });

#[gpu_test]
static DRAW_INDEXED: GpuTestConfiguration = GpuTestConfiguration::new()
    .parameters(
        TestParameters::default()
            .test_features_limits()
            .features(wgpu::Features::SHADER_PRIMITIVE_INDEX),
    )
    .run_sync(|ctx| {
        //
        //   +-----+-----+
        //   |white| red |
        //   +-----+-----+
        //   |blue |white|
        //   +-----+-----+
        //
        let expected = [
            255, 255, 255, 255, 255, 0, 0, 255, 0, 0, 255, 255, 255, 255, 255, 255,
        ];
        pulling_common(ctx, &expected, |rpass| {
            rpass.draw_indexed(0..6, 0, 0..1);
        })
    });

fn pulling_common(
    ctx: TestingContext,
    expected: &[u8],
    draw_command: impl FnOnce(&mut wgpu::RenderPass<'_>),
) {
    let shader = ctx
        .device
        .create_shader_module(wgpu::include_wgsl!("primitive_index.wgsl"));

    let two_triangles_xy: [f32; 12] = [
        -1.0, -1.0, 0.0, -1.0, -0.5, 0.0, // left triangle, negative x, negative y
        0.0, 0.0, 1.0, 0.0, 0.5, 1.0, // right triangle, positive x, positive y
    ];
    let vertex_buffer = ctx
        .device
        .create_buffer_init(&wgpu::util::BufferInitDescriptor {
            label: None,
            contents: bytemuck::cast_slice(&two_triangles_xy),
            usage: wgpu::BufferUsages::VERTEX | wgpu::BufferUsages::COPY_DST,
        });

    let indices = [3u32, 4, 5, 0, 1, 2]; // index buffer flips triangle order
    let index_buffer = ctx
        .device
        .create_buffer_init(&wgpu::util::BufferInitDescriptor {
            label: None,
            contents: bytemuck::cast_slice(&indices),
            usage: wgpu::BufferUsages::INDEX | wgpu::BufferUsages::COPY_DST,
        });

    let pipeline = ctx
        .device
        .create_render_pipeline(&wgpu::RenderPipelineDescriptor {
            label: None,
            layout: None,
            vertex: wgpu::VertexState {
                buffers: &[wgpu::VertexBufferLayout {
                    array_stride: 8,
                    step_mode: wgpu::VertexStepMode::Vertex,
                    attributes: &[wgpu::VertexAttribute {
                        format: wgpu::VertexFormat::Float32x2,
                        offset: 0,
                        shader_location: 0,
                    }],
                }],
                entry_point: "vs_main",
                module: &shader,
            },
            primitive: wgpu::PrimitiveState::default(),
            depth_stencil: None,
            multisample: wgpu::MultisampleState::default(),
            fragment: Some(wgpu::FragmentState {
                entry_point: "fs_main",
                module: &shader,
                targets: &[Some(wgpu::ColorTargetState {
                    format: wgpu::TextureFormat::Rgba8Unorm,
                    blend: None,
                    write_mask: wgpu::ColorWrites::ALL,
                })],
            }),
            multiview: None,
        });

    let width = 2;
    let height = 2;
    let texture_size = wgpu::Extent3d {
        width,
        height,
        depth_or_array_layers: 1,
    };
    let color_texture = ctx.device.create_texture(&wgpu::TextureDescriptor {
        label: None,
        size: texture_size,
        mip_level_count: 1,
        sample_count: 1,
        dimension: wgpu::TextureDimension::D2,
        format: wgpu::TextureFormat::Rgba8Unorm,
        usage: wgpu::TextureUsages::RENDER_ATTACHMENT | wgpu::TextureUsages::COPY_SRC,
        view_formats: &[],
    });
    let color_view = color_texture.create_view(&wgpu::TextureViewDescriptor::default());

    let readback_buffer = image::ReadbackBuffers::new(&ctx.device, &color_texture);

    let mut encoder = ctx
        .device
        .create_command_encoder(&wgpu::CommandEncoderDescriptor::default());
    {
        let mut rpass = encoder.begin_render_pass(&wgpu::RenderPassDescriptor {
            label: None,
            color_attachments: &[Some(wgpu::RenderPassColorAttachment {
                ops: wgpu::Operations {
                    load: wgpu::LoadOp::Clear(wgpu::Color::WHITE),
                    store: wgpu::StoreOp::Store,
                },
                resolve_target: None,
                view: &color_view,
            })],
            depth_stencil_attachment: None,
            timestamp_writes: None,
            occlusion_query_set: None,
        });

        rpass.set_pipeline(&pipeline);
        rpass.set_index_buffer(index_buffer.slice(..), wgpu::IndexFormat::Uint32);
        rpass.set_vertex_buffer(0, vertex_buffer.slice(..));
        draw_command(&mut rpass);
    }
    readback_buffer.copy_from(&ctx.device, &mut encoder, &color_texture);
    ctx.queue.submit(Some(encoder.finish()));
    assert!(readback_buffer.check_buffer_contents(&ctx.device, expected));
}<|MERGE_RESOLUTION|>--- conflicted
+++ resolved
@@ -1,12 +1,5 @@
-<<<<<<< HEAD
-use wgpu::util::{align_to, DeviceExt};
+use wgpu::util::DeviceExt;
 use wgpu_test::{gpu_test, infra::GpuTestConfiguration, TestParameters, TestingContext};
-=======
-use wasm_bindgen_test::*;
-
-use wgpu::util::DeviceExt;
-use wgpu_test::{image, initialize_test, TestParameters, TestingContext};
->>>>>>> 57f8757f
 
 //
 // These tests render two triangles to a 2x2 render target. The first triangle
@@ -171,7 +164,7 @@
     });
     let color_view = color_texture.create_view(&wgpu::TextureViewDescriptor::default());
 
-    let readback_buffer = image::ReadbackBuffers::new(&ctx.device, &color_texture);
+    let readback_buffer = wgpu_test::image::ReadbackBuffers::new(&ctx.device, &color_texture);
 
     let mut encoder = ctx
         .device
