--- conflicted
+++ resolved
@@ -151,6 +151,18 @@
             usage: wgpu::BufferUsages::MAP_READ | wgpu::BufferUsages::COPY_DST,
             mapped_at_creation: false,
         });
+        let buffer_for_map = ctx.device.create_buffer(&wgpu::BufferDescriptor {
+            label: None,
+            size: 256,
+            usage: wgpu::BufferUsages::MAP_WRITE | wgpu::BufferUsages::COPY_SRC,
+            mapped_at_creation: false,
+        });
+        let buffer_for_unmap = ctx.device.create_buffer(&wgpu::BufferDescriptor {
+            label: None,
+            size: 256,
+            usage: wgpu::BufferUsages::MAP_WRITE | wgpu::BufferUsages::COPY_SRC,
+            mapped_at_creation: true,
+        });
 
         // Create a bind group layout.
         let bind_group_layout =
@@ -202,16 +214,14 @@
         ctx.device.destroy();
 
         // TODO: verify the following operations will return an invalid device error:
-        // * Run a compute pass
-        // * Run a render pass
+        // * Run a compute or render pass
         // * Finish a render bundle encoder
         // * Create a texture from HAL
         // * Create a buffer from HAL
         // * Create a sampler
         // * Validate a surface configuration
-        // * Start capture
-        // * Stop capture
-        // * Buffer map
+        // * Start or stop capture
+        // * Get or set buffer sub data
 
         // TODO: figure out how to structure a test around these operations which panic when
         // the device is invalid:
@@ -292,7 +302,6 @@
                 timestamp_writes: None,
                 occlusion_query_set: None,
             });
-<<<<<<< HEAD
         });
 
         // Copying a buffer to a buffer should fail.
@@ -351,39 +360,11 @@
         fail(&ctx.device, || {
             ctx.device
                 .create_bind_group_layout(&wgpu::BindGroupLayoutDescriptor {
-=======
-            let buffer_for_map = ctx.device.create_buffer(&wgpu::BufferDescriptor {
-                label: None,
-                size: 256,
-                usage: wgpu::BufferUsages::MAP_WRITE | wgpu::BufferUsages::COPY_SRC,
-                mapped_at_creation: false,
-            });
-            let buffer_for_unmap = ctx.device.create_buffer(&wgpu::BufferDescriptor {
-                label: None,
-                size: 256,
-                usage: wgpu::BufferUsages::MAP_WRITE | wgpu::BufferUsages::COPY_SRC,
-                mapped_at_creation: true,
-            });
-
-            // Create a bind group layout.
-            let bind_group_layout =
-                ctx.device
-                    .create_bind_group_layout(&wgpu::BindGroupLayoutDescriptor {
-                        label: None,
-                        entries: &[],
-                    });
-
-            // Create a shader module.
-            let shader_module = ctx
-                .device
-                .create_shader_module(wgpu::ShaderModuleDescriptor {
->>>>>>> f95d1c55
                     label: None,
                     entries: &[],
                 });
         });
 
-<<<<<<< HEAD
         // Creating a bind group should fail.
         fail(&ctx.device, || {
             ctx.device.create_bind_group(&wgpu::BindGroupDescriptor {
@@ -395,65 +376,6 @@
                         buffer_source.as_entire_buffer_binding(),
                     ),
                 }],
-=======
-            // Create some command encoders.
-            let mut encoder_for_clear = ctx
-                .device
-                .create_command_encoder(&wgpu::CommandEncoderDescriptor::default());
-
-            let mut encoder_for_compute_pass = ctx
-                .device
-                .create_command_encoder(&wgpu::CommandEncoderDescriptor::default());
-
-            let mut encoder_for_render_pass = ctx
-                .device
-                .create_command_encoder(&wgpu::CommandEncoderDescriptor::default());
-
-            let mut encoder_for_buffer_buffer_copy = ctx
-                .device
-                .create_command_encoder(&wgpu::CommandEncoderDescriptor::default());
-
-            let mut encoder_for_buffer_texture_copy = ctx
-                .device
-                .create_command_encoder(&wgpu::CommandEncoderDescriptor::default());
-
-            let mut encoder_for_texture_buffer_copy = ctx
-                .device
-                .create_command_encoder(&wgpu::CommandEncoderDescriptor::default());
-
-            let mut encoder_for_texture_texture_copy = ctx
-                .device
-                .create_command_encoder(&wgpu::CommandEncoderDescriptor::default());
-
-            // Destroy the device. This will cause all other requests to return some variation of
-            // a device invalid error.
-            ctx.device.destroy();
-
-            // TODO: verify the following operations will return an invalid device error:
-            // * Run a compute or render pass
-            // * Finish a render bundle encoder
-            // * Create a texture from HAL
-            // * Create a buffer from HAL
-            // * Create a sampler
-            // * Validate a surface configuration
-            // * Start or stop capture
-            // * Get or set buffer sub data
-
-            // TODO: figure out how to structure a test around these operations which panic when
-            // the device is invalid:
-            // * device.features()
-            // * device.limits()
-            // * device.downlevel_properties()
-            // * device.create_query_set()
-
-            // TODO: change these fail calls to check for the specific errors which indicate that
-            // the device is not valid.
-
-            // Creating a commmand encoder should fail.
-            fail(&ctx.device, || {
-                ctx.device
-                    .create_command_encoder(&wgpu::CommandEncoderDescriptor::default());
->>>>>>> f95d1c55
             });
         });
 
@@ -513,82 +435,17 @@
                     module: &shader_module,
                     entry_point: "",
                 });
-<<<<<<< HEAD
-        });
-    });
-=======
-            });
-
-            // Creating a pipeline layout should fail.
-            fail(&ctx.device, || {
-                ctx.device
-                    .create_pipeline_layout(&wgpu::PipelineLayoutDescriptor {
-                        label: None,
-                        bind_group_layouts: &[],
-                        push_constant_ranges: &[],
-                    });
-            });
-
-            // Creating a shader module should fail.
-            fail(&ctx.device, || {
-                ctx.device
-                    .create_shader_module(wgpu::ShaderModuleDescriptor {
-                        label: None,
-                        source: wgpu::ShaderSource::Wgsl(std::borrow::Cow::Borrowed("")),
-                    });
-            });
-
-            // Creating a shader module spirv should fail.
-            fail(&ctx.device, || unsafe {
-                ctx.device
-                    .create_shader_module_spirv(&wgpu::ShaderModuleDescriptorSpirV {
-                        label: None,
-                        source: std::borrow::Cow::Borrowed(&[]),
-                    });
-            });
-
-            // Creating a render pipeline should fail.
-            fail(&ctx.device, || {
-                ctx.device
-                    .create_render_pipeline(&wgpu::RenderPipelineDescriptor {
-                        label: None,
-                        layout: None,
-                        vertex: wgpu::VertexState {
-                            module: &shader_module,
-                            entry_point: "",
-                            buffers: &[],
-                        },
-                        primitive: wgpu::PrimitiveState::default(),
-                        depth_stencil: None,
-                        multisample: wgpu::MultisampleState::default(),
-                        fragment: None,
-                        multiview: None,
-                    });
-            });
-
-            // Creating a compute pipeline should fail.
-            fail(&ctx.device, || {
-                ctx.device
-                    .create_compute_pipeline(&wgpu::ComputePipelineDescriptor {
-                        label: None,
-                        layout: None,
-                        module: &shader_module,
-                        entry_point: "",
-                    });
-            });
-
-            // Buffer map should fail.
-            fail(&ctx.device, || {
-                buffer_for_map
-                    .slice(..)
-                    .map_async(wgpu::MapMode::Write, |_| ());
-            });
-
-            // Buffer unmap should fail.
-            fail(&ctx.device, || {
-                buffer_for_unmap.unmap();
-            });
-        },
-    )
-}
->>>>>>> f95d1c55
+        });
+
+        // Buffer map should fail.
+        fail(&ctx.device, || {
+            buffer_for_map
+                .slice(..)
+                .map_async(wgpu::MapMode::Write, |_| ());
+        });
+
+        // Buffer unmap should fail.
+        fail(&ctx.device, || {
+            buffer_for_unmap.unmap();
+        });
+    });