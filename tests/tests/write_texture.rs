--- conflicted
+++ resolved
@@ -1,27 +1,13 @@
 //! Tests for texture copy
 
-<<<<<<< HEAD
-use wgpu_test::{gpu_test, infra::GpuTestConfiguration, TestParameters};
-=======
-use wgpu_test::{initialize_test, FailureCase, TestParameters};
->>>>>>> 57f8757f
+use wgpu_test::{gpu_test, infra::GpuTestConfiguration, FailureCase, TestParameters};
 
 #[gpu_test]
 static WRITE_TEXTURE_SUBSET_2D: GpuTestConfiguration = GpuTestConfiguration::new()
-    .parameters(TestParameters::default().backend_failure(wgpu::Backends::DX12))
+    .parameters(TestParameters::default().expect_fail(FailureCase::backend(wgpu::Backends::DX12)))
     .run_sync(|ctx| {
         let size = 256;
 
-<<<<<<< HEAD
-=======
-#[test]
-#[wasm_bindgen_test]
-fn write_texture_subset_2d() {
-    let size = 256;
-    let parameters =
-        TestParameters::default().expect_fail(FailureCase::backend(wgpu::Backends::DX12));
-    initialize_test(parameters, |ctx| {
->>>>>>> 57f8757f
         let tex = ctx.device.create_texture(&wgpu::TextureDescriptor {
             label: None,
             dimension: wgpu::TextureDimension::D2,
