[package]
name = "cts_runner"
version = "0.1.0"
authors = [
	"Luca Casonato <hello@lcas.dev>"
]
edition.workspace = true
description = "CTS runner for wgpu"
license.workspace = true
publish = false

[dependencies]
<<<<<<< HEAD
deno_console = "0.71.0"
deno_core = "0.153.0"
deno_url = "0.71.0"
deno_web = "0.102.0"
deno_webidl = "0.71.0"
deno_webgpu = { path = "../deno_webgpu" }
tokio = { version = "1.19.0", features = ["full"] }
termcolor = "1.1.2"
=======
deno_console.workspace = true
deno_core.workspace = true
deno_url.workspace = true
deno_web.workspace = true
deno_webidl.workspace = true
deno_webgpu.workspace = true
tokio = { workspace = true, features = ["full"] }
termcolor.workspace = true
>>>>>>> 287c6e6b
<|MERGE_RESOLUTION|>--- conflicted
+++ resolved
@@ -10,16 +10,6 @@
 publish = false
 
 [dependencies]
-<<<<<<< HEAD
-deno_console = "0.71.0"
-deno_core = "0.153.0"
-deno_url = "0.71.0"
-deno_web = "0.102.0"
-deno_webidl = "0.71.0"
-deno_webgpu = { path = "../deno_webgpu" }
-tokio = { version = "1.19.0", features = ["full"] }
-termcolor = "1.1.2"
-=======
 deno_console.workspace = true
 deno_core.workspace = true
 deno_url.workspace = true
@@ -27,5 +17,4 @@
 deno_webidl.workspace = true
 deno_webgpu.workspace = true
 tokio = { workspace = true, features = ["full"] }
-termcolor.workspace = true
->>>>>>> 287c6e6b
+termcolor.workspace = true