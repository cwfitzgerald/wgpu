--- conflicted
+++ resolved
@@ -141,19 +141,12 @@
 /// - `ActiveSubmission::temp_resources`: temporary resources used by a queue
 ///   submission, to be freed when it completes
 #[derive(Debug)]
-<<<<<<< HEAD
-pub enum TempResource<A: HalApi> {
-    StagingBuffer(StagingBuffer<A>),
-    DestroyedBuffer(DestroyedBuffer<A>),
-    DestroyedTexture(DestroyedTexture<A>),
-    Blas(Arc<Blas<A>>),
-    Tlas(Arc<Tlas<A>>),
-=======
 pub enum TempResource {
     StagingBuffer(FlushedStagingBuffer),
     DestroyedBuffer(DestroyedBuffer),
     DestroyedTexture(DestroyedTexture),
->>>>>>> 92ecafeb
+    Blas(Arc<Blas<A>>),
+    Tlas(Arc<Tlas<A>>),
 }
 
 /// A series of raw [`CommandBuffer`]s that have been submitted to a
@@ -1203,84 +1196,6 @@
                                     }
                                 }
                             }
-<<<<<<< HEAD
-                            {
-                                profiling::scope!("views");
-                                for texture_view in cmd_buf_trackers.views.used_resources() {
-                                    texture_view.use_at(submit_index);
-                                }
-                            }
-                            {
-                                profiling::scope!("bind groups (+ referenced views/samplers)");
-                                for bg in cmd_buf_trackers.bind_groups.used_resources() {
-                                    bg.use_at(submit_index);
-                                    // We need to update the submission indices for the contained
-                                    // state-less (!) resources as well, so that they don't get
-                                    // deleted too early if the parent bind group goes out of scope.
-                                    for view in bg.used.views.used_resources() {
-                                        view.use_at(submit_index);
-                                    }
-                                    for sampler in bg.used.samplers.used_resources() {
-                                        sampler.use_at(submit_index);
-                                    }
-                                }
-                            }
-                            {
-                                profiling::scope!("compute pipelines");
-                                for compute_pipeline in
-                                    cmd_buf_trackers.compute_pipelines.used_resources()
-                                {
-                                    compute_pipeline.use_at(submit_index);
-                                }
-                            }
-                            {
-                                profiling::scope!("render pipelines");
-                                for render_pipeline in
-                                    cmd_buf_trackers.render_pipelines.used_resources()
-                                {
-                                    render_pipeline.use_at(submit_index);
-                                }
-                            }
-                            {
-                                profiling::scope!("query sets");
-                                for query_set in cmd_buf_trackers.query_sets.used_resources() {
-                                    query_set.use_at(submit_index);
-                                }
-                            }
-                            {
-                                profiling::scope!(
-                                    "render bundles (+ referenced pipelines/query sets)"
-                                );
-                                for bundle in cmd_buf_trackers.bundles.used_resources() {
-                                    bundle.use_at(submit_index);
-                                    // We need to update the submission indices for the contained
-                                    // state-less (!) resources as well, excluding the bind groups.
-                                    // They don't get deleted too early if the bundle goes out of scope.
-                                    for render_pipeline in
-                                        bundle.used.render_pipelines.read().used_resources()
-                                    {
-                                        render_pipeline.use_at(submit_index);
-                                    }
-                                    for query_set in bundle.used.query_sets.read().used_resources()
-                                    {
-                                        query_set.use_at(submit_index);
-                                    }
-                                }
-                            }
-                            {
-                                profiling::scope!("blas");
-                                for blas in cmd_buf_trackers.blas_s.used_resources() {
-                                    blas.use_at(submit_index);
-                                }
-                            }
-                            {
-                                profiling::scope!("tlas");
-                                for tlas in cmd_buf_trackers.tlas_s.used_resources() {
-                                    tlas.use_at(submit_index);
-                                }
-                            }
-=======
->>>>>>> 92ecafeb
                         }
 
                         let mut baked = cmdbuf.from_arc_into_baked();
@@ -1298,15 +1213,10 @@
 
                         //Note: locking the trackers has to be done after the storages
                         let mut trackers = device.trackers.lock();
-<<<<<<< HEAD
-                        baked.initialize_buffer_memory(&mut *trackers, &snatch_guard)?;
-                        baked.initialize_texture_memory(&mut *trackers, device, &snatch_guard)?;
+                        baked.initialize_buffer_memory(&mut trackers, &snatch_guard)?;
+                        baked.initialize_texture_memory(&mut trackers, device, &snatch_guard)?;
                         baked.validate_blas_actions()?;
                         baked.validate_tlas_actions()?;
-=======
-                        baked.initialize_buffer_memory(&mut trackers, &snatch_guard)?;
-                        baked.initialize_texture_memory(&mut trackers, device, &snatch_guard)?;
->>>>>>> 92ecafeb
                         //Note: stateless trackers are not merged:
                         // device already knows these resources exist.
                         CommandBuffer::insert_barriers_from_device_tracker(
