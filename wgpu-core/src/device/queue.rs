--- conflicted
+++ resolved
@@ -1137,22 +1137,10 @@
 
                         //Note: locking the trackers has to be done after the storages
                         let mut trackers = device.trackers.lock();
-<<<<<<< HEAD
-                        baked
-                            .initialize_buffer_memory(&mut *trackers, &snatch_guard)
-                            .map_err(|err| QueueSubmitError::DestroyedBuffer(err.0))?;
-                        baked
-                            .initialize_texture_memory(&mut *trackers, device, &snatch_guard)
-                            .map_err(|err| QueueSubmitError::DestroyedTexture(err.0))?;
-                        baked.validate_blas_actions()?;
-                        baked.validate_tlas_actions()?;
-
-=======
                         baked.initialize_buffer_memory(&mut trackers, &snatch_guard)?;
                         baked.initialize_texture_memory(&mut trackers, device, &snatch_guard)?;
                         baked.validate_blas_actions()?;
                         baked.validate_tlas_actions()?;
->>>>>>> 3b573c81
                         //Note: stateless trackers are not merged:
                         // device already knows these resources exist.
                         CommandBuffer::insert_barriers_from_device_tracker(
