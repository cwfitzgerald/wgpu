--- conflicted
+++ resolved
@@ -797,18 +797,11 @@
 
             fn map_entry<'a>(
                 e: &BindGroupEntry<'a>,
-<<<<<<< HEAD
-                buffer_storage: &Storage<resource::Buffer<A>>,
-                sampler_storage: &Storage<resource::Sampler<A>>,
-                texture_view_storage: &Storage<resource::TextureView<A>>,
-                tlas_storage: &Storage<resource::Tlas<A>>,
-            ) -> Result<ResolvedBindGroupEntry<'a, A>, binding_model::CreateBindGroupError>
-=======
                 buffer_storage: &Storage<resource::Buffer>,
                 sampler_storage: &Storage<resource::Sampler>,
                 texture_view_storage: &Storage<resource::TextureView>,
+                tlas_storage: &Storage<resource::Tlas<A>>,
             ) -> Result<ResolvedBindGroupEntry<'a>, binding_model::CreateBindGroupError>
->>>>>>> 92ecafeb
             {
                 let map_buffer = |bb: &BufferBinding| {
                     buffer_storage
