#[cfg(feature = "trace")]
use crate::device::trace;
use crate::{
    binding_model::{self, BindGroup, BindGroupLayout, BindGroupLayoutEntryError},
    command, conv,
    device::{
        bgl, create_validator,
        life::{LifetimeTracker, WaitIdleError},
        queue::PendingWrites,
        AttachmentData, DeviceLostInvocation, MissingDownlevelFlags, MissingFeatures,
        RenderPassContext, CLEANUP_WAIT_MS,
    },
    hal_api::HalApi,
    hal_label,
    hub::Hub,
    id,
    init_tracker::{
        BufferInitTracker, BufferInitTrackerAction, MemoryInitKind, TextureInitRange,
        TextureInitTracker, TextureInitTrackerAction,
    },
    instance::Adapter,
    lock::{rank, Mutex, MutexGuard, RwLock},
    pipeline,
    pool::ResourcePool,
    registry::Registry,
    resource::{
        self, Buffer, QuerySet, Resource, ResourceInfo, ResourceType, Sampler, Texture,
        TextureView, TextureViewNotRenderableReason,
    },
    resource_log,
    snatch::{SnatchGuard, SnatchLock, Snatchable},
    storage::Storage,
    track::{
        BindGroupStates, TextureSelector, Tracker, TrackerIndexAllocators, UsageScope,
        UsageScopePool,
    },
    validation::{
        self, check_buffer_usage, check_texture_usage, validate_color_attachment_bytes_per_sample,
    },
    FastHashMap, LabelHelpers as _, SubmissionIndex,
};

use arrayvec::ArrayVec;
use hal::{CommandEncoder as _, Device as _};
use once_cell::sync::OnceCell;

use smallvec::SmallVec;
use thiserror::Error;
use wgt::{DeviceLostReason, TextureFormat, TextureSampleType, TextureViewDimension};

use std::{
    borrow::Cow,
    iter,
    num::NonZeroU32,
    sync::{
        atomic::{AtomicBool, AtomicU64, Ordering},
        Arc, Weak,
    },
};

use super::{
    life::ResourceMaps,
    queue::{self, Queue},
    DeviceDescriptor, DeviceError, ImplicitPipelineContext, UserClosures, ENTRYPOINT_FAILURE_ERROR,
    IMPLICIT_BIND_GROUP_LAYOUT_ERROR_LABEL, ZERO_BUFFER_SIZE,
};

/// Structure describing a logical device. Some members are internally mutable,
/// stored behind mutexes.
///
/// TODO: establish clear order of locking for these:
/// `life_tracker`, `trackers`, `render_passes`, `pending_writes`, `trace`.
///
/// Currently, the rules are:
/// 1. `life_tracker` is locked after `hub.devices`, enforced by the type system
/// 1. `self.trackers` is locked last (unenforced)
/// 1. `self.trace` is locked last (unenforced)
///
/// Right now avoid locking twice same resource or registry in a call execution
/// and minimize the locking to the minimum scope possible
/// Unless otherwise specified, no lock may be acquired while holding another lock.
/// This means that you must inspect function calls made while a lock is held
/// to see what locks the callee may try to acquire.
///
/// As far as this point:
/// device_maintain_ids locks Device::lifetime_tracker, and calls...
/// triage_suspected locks Device::trackers, and calls...
/// Registry::unregister locks Registry::storage
///
/// Important:
/// When locking pending_writes please check that trackers is not locked
/// trackers should be locked only when needed for the shortest time possible
pub struct Device<A: HalApi> {
    raw: Option<A::Device>,
    pub(crate) adapter: Arc<Adapter<A>>,
    pub(crate) queue: OnceCell<Weak<Queue<A>>>,
    queue_to_drop: OnceCell<A::Queue>,
    pub(crate) zero_buffer: Option<A::Buffer>,
    pub(crate) info: ResourceInfo<Device<A>>,

    pub(crate) command_allocator: command::CommandAllocator<A>,
    //Note: The submission index here corresponds to the last submission that is done.
    pub(crate) active_submission_index: AtomicU64, //SubmissionIndex,
    // NOTE: if both are needed, the `snatchable_lock` must be consistently acquired before the
    // `fence` lock to avoid deadlocks.
    pub(crate) fence: RwLock<Option<A::Fence>>,
    pub(crate) snatchable_lock: SnatchLock,

    /// Is this device valid? Valid is closely associated with "lose the device",
    /// which can be triggered by various methods, including at the end of device
    /// destroy, and by any GPU errors that cause us to no longer trust the state
    /// of the device. Ideally we would like to fold valid into the storage of
    /// the device itself (for example as an Error enum), but unfortunately we
    /// need to continue to be able to retrieve the device in poll_devices to
    /// determine if it can be dropped. If our internal accesses of devices were
    /// done through ref-counted references and external accesses checked for
    /// Error enums, we wouldn't need this. For now, we need it. All the call
    /// sites where we check it are areas that should be revisited if we start
    /// using ref-counted references for internal access.
    pub(crate) valid: AtomicBool,

    /// All live resources allocated with this [`Device`].
    ///
    /// Has to be locked temporarily only (locked last)
    /// and never before pending_writes
    pub(crate) trackers: Mutex<Tracker<A>>,
    pub(crate) tracker_indices: TrackerIndexAllocators,
    // Life tracker should be locked right after the device and before anything else.
    life_tracker: Mutex<LifetimeTracker<A>>,
    /// Pool of bind group layouts, allowing deduplication.
    pub(crate) bgl_pool: ResourcePool<bgl::EntryMap, BindGroupLayout<A>>,
    pub(crate) alignments: hal::Alignments,
    pub(crate) limits: wgt::Limits,
    pub(crate) features: wgt::Features,
    pub(crate) downlevel: wgt::DownlevelCapabilities,
    pub(crate) instance_flags: wgt::InstanceFlags,
    pub(crate) pending_writes: Mutex<Option<PendingWrites<A>>>,
    pub(crate) deferred_destroy: Mutex<Vec<DeferredDestroy<A>>>,
    #[cfg(feature = "trace")]
    pub(crate) trace: Mutex<Option<trace::Trace>>,
    pub(crate) usage_scopes: UsageScopePool<A>,
<<<<<<< HEAD
    pub(crate) last_acceleration_structure_build_command_index: AtomicU64,
=======

    /// Temporary storage, cleared at the start of every call,
    /// retained only to save allocations.
    temp_suspected: Mutex<Option<ResourceMaps<A>>>,
>>>>>>> e7a528b6
}

pub(crate) enum DeferredDestroy<A: HalApi> {
    TextureView(Weak<TextureView<A>>),
    BindGroup(Weak<BindGroup<A>>),
}

impl<A: HalApi> std::fmt::Debug for Device<A> {
    fn fmt(&self, f: &mut std::fmt::Formatter<'_>) -> std::fmt::Result {
        f.debug_struct("Device")
            .field("adapter", &self.adapter.info.label())
            .field("limits", &self.limits)
            .field("features", &self.features)
            .field("downlevel", &self.downlevel)
            .finish()
    }
}

impl<A: HalApi> Drop for Device<A> {
    fn drop(&mut self) {
        resource_log!("Destroy raw Device {:?}", self.info.label());
        let raw = self.raw.take().unwrap();
        let pending_writes = self.pending_writes.lock().take().unwrap();
        pending_writes.dispose(&raw);
        self.command_allocator.dispose(&raw);
        unsafe {
            raw.destroy_buffer(self.zero_buffer.take().unwrap());
            raw.destroy_fence(self.fence.write().take().unwrap());
            let queue = self.queue_to_drop.take().unwrap();
            raw.exit(queue);
        }
    }
}

#[derive(Clone, Debug, Error)]
pub enum CreateDeviceError {
    #[error("Not enough memory left to create device")]
    OutOfMemory,
    #[error("Failed to create internal buffer for initializing textures")]
    FailedToCreateZeroBuffer(#[from] DeviceError),
}

impl<A: HalApi> Device<A> {
    pub(crate) fn raw(&self) -> &A::Device {
        self.raw.as_ref().unwrap()
    }
    pub(crate) fn require_features(&self, feature: wgt::Features) -> Result<(), MissingFeatures> {
        if self.features.contains(feature) {
            Ok(())
        } else {
            Err(MissingFeatures(feature))
        }
    }

    pub(crate) fn require_downlevel_flags(
        &self,
        flags: wgt::DownlevelFlags,
    ) -> Result<(), MissingDownlevelFlags> {
        if self.downlevel.flags.contains(flags) {
            Ok(())
        } else {
            Err(MissingDownlevelFlags(flags))
        }
    }
}

impl<A: HalApi> Device<A> {
    pub(crate) fn new(
        raw_device: A::Device,
        raw_queue: &A::Queue,
        adapter: &Arc<Adapter<A>>,
        desc: &DeviceDescriptor,
        trace_path: Option<&std::path::Path>,
        instance_flags: wgt::InstanceFlags,
    ) -> Result<Self, CreateDeviceError> {
        #[cfg(not(feature = "trace"))]
        if let Some(_) = trace_path {
            log::error!("Feature 'trace' is not enabled");
        }
        let fence =
            unsafe { raw_device.create_fence() }.map_err(|_| CreateDeviceError::OutOfMemory)?;

        let command_allocator = command::CommandAllocator::new();
        let pending_encoder = command_allocator
            .acquire_encoder(&raw_device, raw_queue)
            .map_err(|_| CreateDeviceError::OutOfMemory)?;
        let mut pending_writes = PendingWrites::<A>::new(pending_encoder);

        // Create zeroed buffer used for texture clears.
        let zero_buffer = unsafe {
            raw_device
                .create_buffer(&hal::BufferDescriptor {
                    label: hal_label(Some("(wgpu internal) zero init buffer"), instance_flags),
                    size: ZERO_BUFFER_SIZE,
                    usage: hal::BufferUses::COPY_SRC | hal::BufferUses::COPY_DST,
                    memory_flags: hal::MemoryFlags::empty(),
                })
                .map_err(DeviceError::from)?
        };
        pending_writes.activate();
        unsafe {
            pending_writes
                .command_encoder
                .transition_buffers(iter::once(hal::BufferBarrier {
                    buffer: &zero_buffer,
                    usage: hal::BufferUses::empty()..hal::BufferUses::COPY_DST,
                }));
            pending_writes
                .command_encoder
                .clear_buffer(&zero_buffer, 0..ZERO_BUFFER_SIZE);
            pending_writes
                .command_encoder
                .transition_buffers(iter::once(hal::BufferBarrier {
                    buffer: &zero_buffer,
                    usage: hal::BufferUses::COPY_DST..hal::BufferUses::COPY_SRC,
                }));
        }

        let alignments = adapter.raw.capabilities.alignments.clone();
        let downlevel = adapter.raw.capabilities.downlevel.clone();

        Ok(Self {
            raw: Some(raw_device),
            adapter: adapter.clone(),
            queue: OnceCell::new(),
            queue_to_drop: OnceCell::new(),
            zero_buffer: Some(zero_buffer),
            info: ResourceInfo::new("<device>", None),
            command_allocator,
            active_submission_index: AtomicU64::new(0),
            fence: RwLock::new(rank::DEVICE_FENCE, Some(fence)),
            snatchable_lock: unsafe { SnatchLock::new(rank::DEVICE_SNATCHABLE_LOCK) },
            valid: AtomicBool::new(true),
            trackers: Mutex::new(rank::DEVICE_TRACKERS, Tracker::new()),
            tracker_indices: TrackerIndexAllocators::new(),
            life_tracker: Mutex::new(rank::DEVICE_LIFE_TRACKER, LifetimeTracker::new()),
            temp_suspected: Mutex::new(rank::DEVICE_TEMP_SUSPECTED, Some(ResourceMaps::new())),
            bgl_pool: ResourcePool::new(),
            #[cfg(feature = "trace")]
            trace: Mutex::new(
                rank::DEVICE_TRACE,
                trace_path.and_then(|path| match trace::Trace::new(path) {
                    Ok(mut trace) => {
                        trace.add(trace::Action::Init {
                            desc: desc.clone(),
                            backend: A::VARIANT,
                        });
                        Some(trace)
                    }
                    Err(e) => {
                        log::error!("Unable to start a trace in '{path:?}': {e}");
                        None
                    }
                }),
            ),
            alignments,
            limits: desc.required_limits.clone(),
            features: desc.required_features,
            downlevel,
            instance_flags,
            pending_writes: Mutex::new(rank::DEVICE_PENDING_WRITES, Some(pending_writes)),
            deferred_destroy: Mutex::new(rank::DEVICE_DEFERRED_DESTROY, Vec::new()),
            usage_scopes: Mutex::new(rank::DEVICE_USAGE_SCOPES, Default::default()),
            last_acceleration_structure_build_command_index: AtomicU64::new(0),
        })
    }

    pub fn is_valid(&self) -> bool {
        self.valid.load(Ordering::Acquire)
    }

    pub(crate) fn release_queue(&self, queue: A::Queue) {
        assert!(self.queue_to_drop.set(queue).is_ok());
    }

    pub(crate) fn lock_life<'a>(&'a self) -> MutexGuard<'a, LifetimeTracker<A>> {
        self.life_tracker.lock()
    }

    /// Run some destroy operations that were deferred.
    ///
    /// Destroying the resources requires taking a write lock on the device's snatch lock,
    /// so a good reason for deferring resource destruction is when we don't know for sure
    /// how risky it is to take the lock (typically, it shouldn't be taken from the drop
    /// implementation of a reference-counted structure).
    /// The snatch lock must not be held while this function is called.
    pub(crate) fn deferred_resource_destruction(&self) {
        while let Some(item) = self.deferred_destroy.lock().pop() {
            match item {
                DeferredDestroy::TextureView(view) => {
                    let Some(view) = view.upgrade() else {
                        continue;
                    };
                    let Some(raw_view) = view.raw.snatch(self.snatchable_lock.write()) else {
                        continue;
                    };

                    resource_log!("Destroy raw TextureView (destroyed) {:?}", view.label());
                    #[cfg(feature = "trace")]
                    if let Some(t) = self.trace.lock().as_mut() {
                        t.add(trace::Action::DestroyTextureView(view.info.id()));
                    }
                    unsafe {
                        use hal::Device;
                        self.raw().destroy_texture_view(raw_view);
                    }
                }
                DeferredDestroy::BindGroup(bind_group) => {
                    let Some(bind_group) = bind_group.upgrade() else {
                        continue;
                    };
                    let Some(raw_bind_group) = bind_group.raw.snatch(self.snatchable_lock.write())
                    else {
                        continue;
                    };

                    resource_log!("Destroy raw BindGroup (destroyed) {:?}", bind_group.label());
                    #[cfg(feature = "trace")]
                    if let Some(t) = self.trace.lock().as_mut() {
                        t.add(trace::Action::DestroyBindGroup(bind_group.info.id()));
                    }
                    unsafe {
                        use hal::Device;
                        self.raw().destroy_bind_group(raw_bind_group);
                    }
                }
            }
        }
    }

    pub fn get_queue(&self) -> Option<Arc<Queue<A>>> {
        self.queue.get().as_ref()?.upgrade()
    }

    pub fn set_queue(&self, queue: Arc<Queue<A>>) {
        assert!(self.queue.set(Arc::downgrade(&queue)).is_ok());
    }

    /// Check this device for completed commands.
    ///
    /// The `maintain` argument tells how the maintenance function should behave, either
    /// blocking or just polling the current state of the gpu.
    ///
    /// Return a pair `(closures, queue_empty)`, where:
    ///
    /// - `closures` is a list of actions to take: mapping buffers, notifying the user
    ///
    /// - `queue_empty` is a boolean indicating whether there are more queue
    ///   submissions still in flight. (We have to take the locks needed to
    ///   produce this information for other reasons, so we might as well just
    ///   return it to our callers.)
    pub(crate) fn maintain<'this>(
        &'this self,
        fence_guard: crate::lock::RwLockReadGuard<Option<A::Fence>>,
        maintain: wgt::Maintain<queue::WrappedSubmissionIndex>,
        snatch_guard: SnatchGuard,
    ) -> Result<(UserClosures, bool), WaitIdleError> {
        profiling::scope!("Device::maintain");
        let fence = fence_guard.as_ref().unwrap();
        let last_done_index = if maintain.is_wait() {
            let index_to_wait_for = match maintain {
                wgt::Maintain::WaitForSubmissionIndex(submission_index) => {
                    // We don't need to check to see if the queue id matches
                    // as we already checked this from inside the poll call.
                    submission_index.index
                }
                _ => self.active_submission_index.load(Ordering::Relaxed),
            };
            unsafe {
                self.raw
                    .as_ref()
                    .unwrap()
                    .wait(fence, index_to_wait_for, CLEANUP_WAIT_MS)
                    .map_err(DeviceError::from)?
            };
            index_to_wait_for
        } else {
            unsafe {
                self.raw
                    .as_ref()
                    .unwrap()
                    .get_fence_value(fence)
                    .map_err(DeviceError::from)?
            }
        };

        let mut life_tracker = self.lock_life();
        let submission_closures =
            life_tracker.triage_submissions(last_done_index, &self.command_allocator);

        life_tracker.triage_suspected(&self.trackers);

        life_tracker.triage_mapped();

        let mapping_closures =
            life_tracker.handle_mapping(self.raw(), &self.trackers, &snatch_guard);

        let queue_empty = life_tracker.queue_empty();

        // Detect if we have been destroyed and now need to lose the device.
        // If we are invalid (set at start of destroy) and our queue is empty,
        // and we have a DeviceLostClosure, return the closure to be called by
        // our caller. This will complete the steps for both destroy and for
        // "lose the device".
        let mut device_lost_invocations = SmallVec::new();
        let mut should_release_gpu_resource = false;
        if !self.is_valid() && queue_empty {
            // We can release gpu resources associated with this device (but not
            // while holding the life_tracker lock).
            should_release_gpu_resource = true;

            // If we have a DeviceLostClosure, build an invocation with the
            // reason DeviceLostReason::Destroyed and no message.
            if life_tracker.device_lost_closure.is_some() {
                device_lost_invocations.push(DeviceLostInvocation {
                    closure: life_tracker.device_lost_closure.take().unwrap(),
                    reason: DeviceLostReason::Destroyed,
                    message: String::new(),
                });
            }
        }

        // Don't hold the locks while calling release_gpu_resources.
        drop(life_tracker);
        drop(fence_guard);
        drop(snatch_guard);

        if should_release_gpu_resource {
            self.release_gpu_resources();
        }

        let closures = UserClosures {
            mappings: mapping_closures,
            submissions: submission_closures,
            device_lost_invocations,
        };
        Ok((closures, queue_empty))
    }

    pub(crate) fn untrack(&self, trackers: &Tracker<A>) {
        // If we have a previously allocated `ResourceMap`, just use that.
        let mut temp_suspected = self
            .temp_suspected
            .lock()
            .take()
            .unwrap_or_else(|| ResourceMaps::new());
        temp_suspected.clear();

        // As the tracker is cleared/dropped, we need to consider all the resources
        // that it references for destruction in the next GC pass.
        {
            for resource in trackers.buffers.used_resources() {
                if resource.is_unique() {
                    temp_suspected
                        .buffers
                        .insert(resource.as_info().tracker_index(), resource.clone());
                }
            }
            for resource in trackers.textures.used_resources() {
                if resource.is_unique() {
                    temp_suspected
                        .textures
                        .insert(resource.as_info().tracker_index(), resource.clone());
                }
            }
            for resource in trackers.views.used_resources() {
                if resource.is_unique() {
                    temp_suspected
                        .texture_views
                        .insert(resource.as_info().tracker_index(), resource.clone());
                }
            }
            for resource in trackers.bind_groups.used_resources() {
                if resource.is_unique() {
                    temp_suspected
                        .bind_groups
                        .insert(resource.as_info().tracker_index(), resource.clone());
                }
            }
            for resource in trackers.samplers.used_resources() {
                if resource.is_unique() {
                    temp_suspected
                        .samplers
                        .insert(resource.as_info().tracker_index(), resource.clone());
                }
            }
            for resource in trackers.compute_pipelines.used_resources() {
                if resource.is_unique() {
                    temp_suspected
                        .compute_pipelines
                        .insert(resource.as_info().tracker_index(), resource.clone());
                }
            }
            for resource in trackers.render_pipelines.used_resources() {
                if resource.is_unique() {
                    temp_suspected
                        .render_pipelines
                        .insert(resource.as_info().tracker_index(), resource.clone());
                }
            }
            for resource in trackers.query_sets.used_resources() {
                if resource.is_unique() {
                    temp_suspected
                        .query_sets
                        .insert(resource.as_info().tracker_index(), resource.clone());
                }
            }
            for resource in trackers.blas_s.used_resources() {
                if resource.is_unique() {
                    temp_suspected
                        .blas_s
                        .insert(resource.as_info().tracker_index(), resource.clone());
                }
            }
            for resource in trackers.tlas_s.used_resources() {
                if resource.is_unique() {
                    temp_suspected
                        .tlas_s
                        .insert(resource.as_info().tracker_index(), resource.clone());
                }
            }
        }
        self.lock_life()
            .suspected_resources
            .extend(&mut temp_suspected);
        // Save this resource map for later reuse.
        *self.temp_suspected.lock() = Some(temp_suspected);
    }

    pub(crate) fn create_buffer(
        self: &Arc<Self>,
        desc: &resource::BufferDescriptor,
        transient: bool,
    ) -> Result<Buffer<A>, resource::CreateBufferError> {
        debug_assert_eq!(self.as_info().id().backend(), A::VARIANT);

        if desc.size > self.limits.max_buffer_size {
            return Err(resource::CreateBufferError::MaxBufferSize {
                requested: desc.size,
                maximum: self.limits.max_buffer_size,
            });
        }

        if desc.usage.contains(wgt::BufferUsages::INDEX)
            && desc.usage.contains(
                wgt::BufferUsages::VERTEX
                    | wgt::BufferUsages::UNIFORM
                    | wgt::BufferUsages::INDIRECT
                    | wgt::BufferUsages::STORAGE,
            )
        {
            self.require_downlevel_flags(wgt::DownlevelFlags::UNRESTRICTED_INDEX_BUFFER)?;
        }

        let mut usage = conv::map_buffer_usage(desc.usage);

        if desc.usage.is_empty() || desc.usage.contains_invalid_bits() {
            return Err(resource::CreateBufferError::InvalidUsage(desc.usage));
        }

        if !self
            .features
            .contains(wgt::Features::MAPPABLE_PRIMARY_BUFFERS)
        {
            use wgt::BufferUsages as Bu;
            let write_mismatch = desc.usage.contains(Bu::MAP_WRITE)
                && !(Bu::MAP_WRITE | Bu::COPY_SRC).contains(desc.usage);
            let read_mismatch = desc.usage.contains(Bu::MAP_READ)
                && !(Bu::MAP_READ | Bu::COPY_DST).contains(desc.usage);
            if write_mismatch || read_mismatch {
                return Err(resource::CreateBufferError::UsageMismatch(desc.usage));
            }
        }

        if desc.mapped_at_creation {
            if desc.size % wgt::COPY_BUFFER_ALIGNMENT != 0 {
                return Err(resource::CreateBufferError::UnalignedSize);
            }
            if !desc.usage.contains(wgt::BufferUsages::MAP_WRITE) {
                // we are going to be copying into it, internally
                usage |= hal::BufferUses::COPY_DST;
            }
        } else {
            // We are required to zero out (initialize) all memory. This is done
            // on demand using clear_buffer which requires write transfer usage!
            usage |= hal::BufferUses::COPY_DST;
        }

        let actual_size = if desc.size == 0 {
            wgt::COPY_BUFFER_ALIGNMENT
        } else if desc.usage.contains(wgt::BufferUsages::VERTEX) {
            // Bumping the size by 1 so that we can bind an empty range at the
            // end of the buffer.
            desc.size + 1
        } else {
            desc.size
        };
        let clear_remainder = actual_size % wgt::COPY_BUFFER_ALIGNMENT;
        let aligned_size = if clear_remainder != 0 {
            actual_size + wgt::COPY_BUFFER_ALIGNMENT - clear_remainder
        } else {
            actual_size
        };

        let mut memory_flags = hal::MemoryFlags::empty();
        memory_flags.set(hal::MemoryFlags::TRANSIENT, transient);

        let hal_desc = hal::BufferDescriptor {
            label: desc.label.to_hal(self.instance_flags),
            size: aligned_size,
            usage,
            memory_flags,
        };
        let buffer = unsafe { self.raw().create_buffer(&hal_desc) }.map_err(DeviceError::from)?;

        Ok(Buffer {
            raw: Snatchable::new(buffer),
            device: self.clone(),
            usage: desc.usage,
            size: desc.size,
            initialization_status: RwLock::new(
                rank::BUFFER_INITIALIZATION_STATUS,
                BufferInitTracker::new(aligned_size),
            ),
            sync_mapped_writes: Mutex::new(rank::BUFFER_SYNC_MAPPED_WRITES, None),
            map_state: Mutex::new(rank::BUFFER_MAP_STATE, resource::BufferMapState::Idle),
            info: ResourceInfo::new(
                desc.label.borrow_or_default(),
                Some(self.tracker_indices.buffers.clone()),
            ),
            bind_groups: Mutex::new(rank::BUFFER_BIND_GROUPS, Vec::new()),
        })
    }

    pub(crate) fn create_texture_from_hal(
        self: &Arc<Self>,
        hal_texture: A::Texture,
        hal_usage: hal::TextureUses,
        desc: &resource::TextureDescriptor,
        format_features: wgt::TextureFormatFeatures,
        clear_mode: resource::TextureClearMode<A>,
    ) -> Texture<A> {
        debug_assert_eq!(self.as_info().id().backend(), A::VARIANT);

        Texture {
            inner: Snatchable::new(resource::TextureInner::Native { raw: hal_texture }),
            device: self.clone(),
            desc: desc.map_label(|_| ()),
            hal_usage,
            format_features,
            initialization_status: RwLock::new(
                rank::TEXTURE_INITIALIZATION_STATUS,
                TextureInitTracker::new(desc.mip_level_count, desc.array_layer_count()),
            ),
            full_range: TextureSelector {
                mips: 0..desc.mip_level_count,
                layers: 0..desc.array_layer_count(),
            },
            info: ResourceInfo::new(
                desc.label.borrow_or_default(),
                Some(self.tracker_indices.textures.clone()),
            ),
            clear_mode: RwLock::new(rank::TEXTURE_CLEAR_MODE, clear_mode),
            views: Mutex::new(rank::TEXTURE_VIEWS, Vec::new()),
            bind_groups: Mutex::new(rank::TEXTURE_BIND_GROUPS, Vec::new()),
        }
    }

    pub fn create_buffer_from_hal(
        self: &Arc<Self>,
        hal_buffer: A::Buffer,
        desc: &resource::BufferDescriptor,
    ) -> Buffer<A> {
        debug_assert_eq!(self.as_info().id().backend(), A::VARIANT);

        Buffer {
            raw: Snatchable::new(hal_buffer),
            device: self.clone(),
            usage: desc.usage,
            size: desc.size,
            initialization_status: RwLock::new(
                rank::BUFFER_INITIALIZATION_STATUS,
                BufferInitTracker::new(0),
            ),
            sync_mapped_writes: Mutex::new(rank::BUFFER_SYNC_MAPPED_WRITES, None),
            map_state: Mutex::new(rank::BUFFER_MAP_STATE, resource::BufferMapState::Idle),
            info: ResourceInfo::new(
                desc.label.borrow_or_default(),
                Some(self.tracker_indices.buffers.clone()),
            ),
            bind_groups: Mutex::new(rank::BUFFER_BIND_GROUPS, Vec::new()),
        }
    }

    pub(crate) fn create_texture(
        self: &Arc<Self>,
        adapter: &Adapter<A>,
        desc: &resource::TextureDescriptor,
    ) -> Result<Texture<A>, resource::CreateTextureError> {
        use resource::{CreateTextureError, TextureDimensionError};

        if desc.usage.is_empty() || desc.usage.contains_invalid_bits() {
            return Err(CreateTextureError::InvalidUsage(desc.usage));
        }

        conv::check_texture_dimension_size(
            desc.dimension,
            desc.size,
            desc.sample_count,
            &self.limits,
        )?;

        if desc.dimension != wgt::TextureDimension::D2 {
            // Depth textures can only be 2D
            if desc.format.is_depth_stencil_format() {
                return Err(CreateTextureError::InvalidDepthDimension(
                    desc.dimension,
                    desc.format,
                ));
            }
            // Renderable textures can only be 2D
            if desc.usage.contains(wgt::TextureUsages::RENDER_ATTACHMENT) {
                return Err(CreateTextureError::InvalidDimensionUsages(
                    wgt::TextureUsages::RENDER_ATTACHMENT,
                    desc.dimension,
                ));
            }

            // Compressed textures can only be 2D
            if desc.format.is_compressed() {
                return Err(CreateTextureError::InvalidCompressedDimension(
                    desc.dimension,
                    desc.format,
                ));
            }
        }

        if desc.format.is_compressed() {
            let (block_width, block_height) = desc.format.block_dimensions();

            if desc.size.width % block_width != 0 {
                return Err(CreateTextureError::InvalidDimension(
                    TextureDimensionError::NotMultipleOfBlockWidth {
                        width: desc.size.width,
                        block_width,
                        format: desc.format,
                    },
                ));
            }

            if desc.size.height % block_height != 0 {
                return Err(CreateTextureError::InvalidDimension(
                    TextureDimensionError::NotMultipleOfBlockHeight {
                        height: desc.size.height,
                        block_height,
                        format: desc.format,
                    },
                ));
            }
        }

        {
            let (width_multiple, height_multiple) = desc.format.size_multiple_requirement();

            if desc.size.width % width_multiple != 0 {
                return Err(CreateTextureError::InvalidDimension(
                    TextureDimensionError::WidthNotMultipleOf {
                        width: desc.size.width,
                        multiple: width_multiple,
                        format: desc.format,
                    },
                ));
            }

            if desc.size.height % height_multiple != 0 {
                return Err(CreateTextureError::InvalidDimension(
                    TextureDimensionError::HeightNotMultipleOf {
                        height: desc.size.height,
                        multiple: height_multiple,
                        format: desc.format,
                    },
                ));
            }
        }

        let format_features = self
            .describe_format_features(adapter, desc.format)
            .map_err(|error| CreateTextureError::MissingFeatures(desc.format, error))?;

        if desc.sample_count > 1 {
            if desc.mip_level_count != 1 {
                return Err(CreateTextureError::InvalidMipLevelCount {
                    requested: desc.mip_level_count,
                    maximum: 1,
                });
            }

            if desc.size.depth_or_array_layers != 1 {
                return Err(CreateTextureError::InvalidDimension(
                    TextureDimensionError::MultisampledDepthOrArrayLayer(
                        desc.size.depth_or_array_layers,
                    ),
                ));
            }

            if desc.usage.contains(wgt::TextureUsages::STORAGE_BINDING) {
                return Err(CreateTextureError::InvalidMultisampledStorageBinding);
            }

            if !desc.usage.contains(wgt::TextureUsages::RENDER_ATTACHMENT) {
                return Err(CreateTextureError::MultisampledNotRenderAttachment);
            }

            if !format_features.flags.intersects(
                wgt::TextureFormatFeatureFlags::MULTISAMPLE_X4
                    | wgt::TextureFormatFeatureFlags::MULTISAMPLE_X2
                    | wgt::TextureFormatFeatureFlags::MULTISAMPLE_X8
                    | wgt::TextureFormatFeatureFlags::MULTISAMPLE_X16,
            ) {
                return Err(CreateTextureError::InvalidMultisampledFormat(desc.format));
            }

            if !format_features
                .flags
                .sample_count_supported(desc.sample_count)
            {
                return Err(CreateTextureError::InvalidSampleCount(
                    desc.sample_count,
                    desc.format,
                    desc.format
                        .guaranteed_format_features(self.features)
                        .flags
                        .supported_sample_counts(),
                    adapter
                        .get_texture_format_features(desc.format)
                        .flags
                        .supported_sample_counts(),
                ));
            };
        }

        let mips = desc.mip_level_count;
        let max_levels_allowed = desc.size.max_mips(desc.dimension).min(hal::MAX_MIP_LEVELS);
        if mips == 0 || mips > max_levels_allowed {
            return Err(CreateTextureError::InvalidMipLevelCount {
                requested: mips,
                maximum: max_levels_allowed,
            });
        }

        let missing_allowed_usages = desc.usage - format_features.allowed_usages;
        if !missing_allowed_usages.is_empty() {
            // detect downlevel incompatibilities
            let wgpu_allowed_usages = desc
                .format
                .guaranteed_format_features(self.features)
                .allowed_usages;
            let wgpu_missing_usages = desc.usage - wgpu_allowed_usages;
            return Err(CreateTextureError::InvalidFormatUsages(
                missing_allowed_usages,
                desc.format,
                wgpu_missing_usages.is_empty(),
            ));
        }

        let mut hal_view_formats = vec![];
        for format in desc.view_formats.iter() {
            if desc.format == *format {
                continue;
            }
            if desc.format.remove_srgb_suffix() != format.remove_srgb_suffix() {
                return Err(CreateTextureError::InvalidViewFormat(*format, desc.format));
            }
            hal_view_formats.push(*format);
        }
        if !hal_view_formats.is_empty() {
            self.require_downlevel_flags(wgt::DownlevelFlags::VIEW_FORMATS)?;
        }

        let hal_usage = conv::map_texture_usage_for_texture(desc, &format_features);

        let hal_desc = hal::TextureDescriptor {
            label: desc.label.to_hal(self.instance_flags),
            size: desc.size,
            mip_level_count: desc.mip_level_count,
            sample_count: desc.sample_count,
            dimension: desc.dimension,
            format: desc.format,
            usage: hal_usage,
            memory_flags: hal::MemoryFlags::empty(),
            view_formats: hal_view_formats,
        };

        let raw_texture = unsafe {
            self.raw
                .as_ref()
                .unwrap()
                .create_texture(&hal_desc)
                .map_err(DeviceError::from)?
        };

        let clear_mode = if hal_usage
            .intersects(hal::TextureUses::DEPTH_STENCIL_WRITE | hal::TextureUses::COLOR_TARGET)
        {
            let (is_color, usage) = if desc.format.is_depth_stencil_format() {
                (false, hal::TextureUses::DEPTH_STENCIL_WRITE)
            } else {
                (true, hal::TextureUses::COLOR_TARGET)
            };
            let dimension = match desc.dimension {
                wgt::TextureDimension::D1 => TextureViewDimension::D1,
                wgt::TextureDimension::D2 => TextureViewDimension::D2,
                wgt::TextureDimension::D3 => unreachable!(),
            };

            let clear_label = hal_label(
                Some("(wgpu internal) clear texture view"),
                self.instance_flags,
            );

            let mut clear_views = SmallVec::new();
            for mip_level in 0..desc.mip_level_count {
                for array_layer in 0..desc.size.depth_or_array_layers {
                    macro_rules! push_clear_view {
                        ($format:expr, $aspect:expr) => {
                            let desc = hal::TextureViewDescriptor {
                                label: clear_label,
                                format: $format,
                                dimension,
                                usage,
                                range: wgt::ImageSubresourceRange {
                                    aspect: $aspect,
                                    base_mip_level: mip_level,
                                    mip_level_count: Some(1),
                                    base_array_layer: array_layer,
                                    array_layer_count: Some(1),
                                },
                            };
                            clear_views.push(Some(
                                unsafe { self.raw().create_texture_view(&raw_texture, &desc) }
                                    .map_err(DeviceError::from)?,
                            ));
                        };
                    }

                    if let Some(planes) = desc.format.planes() {
                        for plane in 0..planes {
                            let aspect = wgt::TextureAspect::from_plane(plane).unwrap();
                            let format = desc.format.aspect_specific_format(aspect).unwrap();
                            push_clear_view!(format, aspect);
                        }
                    } else {
                        push_clear_view!(desc.format, wgt::TextureAspect::All);
                    }
                }
            }
            resource::TextureClearMode::RenderPass {
                clear_views,
                is_color,
            }
        } else {
            resource::TextureClearMode::BufferCopy
        };

        let mut texture =
            self.create_texture_from_hal(raw_texture, hal_usage, desc, format_features, clear_mode);
        texture.hal_usage = hal_usage;
        Ok(texture)
    }

    pub(crate) fn create_texture_view(
        self: &Arc<Self>,
        texture: &Arc<Texture<A>>,
        desc: &resource::TextureViewDescriptor,
    ) -> Result<TextureView<A>, resource::CreateTextureViewError> {
        let snatch_guard = texture.device.snatchable_lock.read();

        let texture_raw = texture
            .raw(&snatch_guard)
            .ok_or(resource::CreateTextureViewError::InvalidTexture)?;

        // resolve TextureViewDescriptor defaults
        // https://gpuweb.github.io/gpuweb/#abstract-opdef-resolving-gputextureviewdescriptor-defaults
        let resolved_format = desc.format.unwrap_or_else(|| {
            texture
                .desc
                .format
                .aspect_specific_format(desc.range.aspect)
                .unwrap_or(texture.desc.format)
        });

        let resolved_dimension = desc
            .dimension
            .unwrap_or_else(|| match texture.desc.dimension {
                wgt::TextureDimension::D1 => TextureViewDimension::D1,
                wgt::TextureDimension::D2 => {
                    if texture.desc.array_layer_count() == 1 {
                        TextureViewDimension::D2
                    } else {
                        TextureViewDimension::D2Array
                    }
                }
                wgt::TextureDimension::D3 => TextureViewDimension::D3,
            });

        let resolved_mip_level_count = desc.range.mip_level_count.unwrap_or_else(|| {
            texture
                .desc
                .mip_level_count
                .saturating_sub(desc.range.base_mip_level)
        });

        let resolved_array_layer_count =
            desc.range
                .array_layer_count
                .unwrap_or_else(|| match resolved_dimension {
                    TextureViewDimension::D1
                    | TextureViewDimension::D2
                    | TextureViewDimension::D3 => 1,
                    TextureViewDimension::Cube => 6,
                    TextureViewDimension::D2Array | TextureViewDimension::CubeArray => texture
                        .desc
                        .array_layer_count()
                        .saturating_sub(desc.range.base_array_layer),
                });

        // validate TextureViewDescriptor

        let aspects = hal::FormatAspects::new(texture.desc.format, desc.range.aspect);
        if aspects.is_empty() {
            return Err(resource::CreateTextureViewError::InvalidAspect {
                texture_format: texture.desc.format,
                requested_aspect: desc.range.aspect,
            });
        }

        let format_is_good = if desc.range.aspect == wgt::TextureAspect::All {
            resolved_format == texture.desc.format
                || texture.desc.view_formats.contains(&resolved_format)
        } else {
            Some(resolved_format)
                == texture
                    .desc
                    .format
                    .aspect_specific_format(desc.range.aspect)
        };
        if !format_is_good {
            return Err(resource::CreateTextureViewError::FormatReinterpretation {
                texture: texture.desc.format,
                view: resolved_format,
            });
        }

        // check if multisampled texture is seen as anything but 2D
        if texture.desc.sample_count > 1 && resolved_dimension != TextureViewDimension::D2 {
            return Err(
                resource::CreateTextureViewError::InvalidMultisampledTextureViewDimension(
                    resolved_dimension,
                ),
            );
        }

        // check if the dimension is compatible with the texture
        if texture.desc.dimension != resolved_dimension.compatible_texture_dimension() {
            return Err(
                resource::CreateTextureViewError::InvalidTextureViewDimension {
                    view: resolved_dimension,
                    texture: texture.desc.dimension,
                },
            );
        }

        match resolved_dimension {
            TextureViewDimension::D1 | TextureViewDimension::D2 | TextureViewDimension::D3 => {
                if resolved_array_layer_count != 1 {
                    return Err(resource::CreateTextureViewError::InvalidArrayLayerCount {
                        requested: resolved_array_layer_count,
                        dim: resolved_dimension,
                    });
                }
            }
            TextureViewDimension::Cube => {
                if resolved_array_layer_count != 6 {
                    return Err(
                        resource::CreateTextureViewError::InvalidCubemapTextureDepth {
                            depth: resolved_array_layer_count,
                        },
                    );
                }
            }
            TextureViewDimension::CubeArray => {
                if resolved_array_layer_count % 6 != 0 {
                    return Err(
                        resource::CreateTextureViewError::InvalidCubemapArrayTextureDepth {
                            depth: resolved_array_layer_count,
                        },
                    );
                }
            }
            _ => {}
        }

        match resolved_dimension {
            TextureViewDimension::Cube | TextureViewDimension::CubeArray => {
                if texture.desc.size.width != texture.desc.size.height {
                    return Err(resource::CreateTextureViewError::InvalidCubeTextureViewSize);
                }
            }
            _ => {}
        }

        if resolved_mip_level_count == 0 {
            return Err(resource::CreateTextureViewError::ZeroMipLevelCount);
        }

        let mip_level_end = desc
            .range
            .base_mip_level
            .saturating_add(resolved_mip_level_count);

        let level_end = texture.desc.mip_level_count;
        if mip_level_end > level_end {
            return Err(resource::CreateTextureViewError::TooManyMipLevels {
                requested: mip_level_end,
                total: level_end,
            });
        }

        if resolved_array_layer_count == 0 {
            return Err(resource::CreateTextureViewError::ZeroArrayLayerCount);
        }

        let array_layer_end = desc
            .range
            .base_array_layer
            .saturating_add(resolved_array_layer_count);

        let layer_end = texture.desc.array_layer_count();
        if array_layer_end > layer_end {
            return Err(resource::CreateTextureViewError::TooManyArrayLayers {
                requested: array_layer_end,
                total: layer_end,
            });
        };

        // https://gpuweb.github.io/gpuweb/#abstract-opdef-renderable-texture-view
        let render_extent = 'b: loop {
            if !texture
                .desc
                .usage
                .contains(wgt::TextureUsages::RENDER_ATTACHMENT)
            {
                break 'b Err(TextureViewNotRenderableReason::Usage(texture.desc.usage));
            }

            if !(resolved_dimension == TextureViewDimension::D2
                || (self.features.contains(wgt::Features::MULTIVIEW)
                    && resolved_dimension == TextureViewDimension::D2Array))
            {
                break 'b Err(TextureViewNotRenderableReason::Dimension(
                    resolved_dimension,
                ));
            }

            if resolved_mip_level_count != 1 {
                break 'b Err(TextureViewNotRenderableReason::MipLevelCount(
                    resolved_mip_level_count,
                ));
            }

            if resolved_array_layer_count != 1
                && !(self.features.contains(wgt::Features::MULTIVIEW))
            {
                break 'b Err(TextureViewNotRenderableReason::ArrayLayerCount(
                    resolved_array_layer_count,
                ));
            }

            if aspects != hal::FormatAspects::from(texture.desc.format) {
                break 'b Err(TextureViewNotRenderableReason::Aspects(aspects));
            }

            break 'b Ok(texture
                .desc
                .compute_render_extent(desc.range.base_mip_level));
        };

        // filter the usages based on the other criteria
        let usage = {
            let mask_copy = !(hal::TextureUses::COPY_SRC | hal::TextureUses::COPY_DST);
            let mask_dimension = match resolved_dimension {
                TextureViewDimension::Cube | TextureViewDimension::CubeArray => {
                    hal::TextureUses::RESOURCE
                }
                TextureViewDimension::D3 => {
                    hal::TextureUses::RESOURCE
                        | hal::TextureUses::STORAGE_READ
                        | hal::TextureUses::STORAGE_READ_WRITE
                }
                _ => hal::TextureUses::all(),
            };
            let mask_mip_level = if resolved_mip_level_count == 1 {
                hal::TextureUses::all()
            } else {
                hal::TextureUses::RESOURCE
            };
            texture.hal_usage & mask_copy & mask_dimension & mask_mip_level
        };

        log::debug!(
            "Create view for texture {:?} filters usages to {:?}",
            texture.as_info().id(),
            usage
        );

        // use the combined depth-stencil format for the view
        let format = if resolved_format.is_depth_stencil_component(texture.desc.format) {
            texture.desc.format
        } else {
            resolved_format
        };

        let resolved_range = wgt::ImageSubresourceRange {
            aspect: desc.range.aspect,
            base_mip_level: desc.range.base_mip_level,
            mip_level_count: Some(resolved_mip_level_count),
            base_array_layer: desc.range.base_array_layer,
            array_layer_count: Some(resolved_array_layer_count),
        };

        let hal_desc = hal::TextureViewDescriptor {
            label: desc.label.to_hal(self.instance_flags),
            format,
            dimension: resolved_dimension,
            usage,
            range: resolved_range,
        };

        let raw = unsafe {
            self.raw
                .as_ref()
                .unwrap()
                .create_texture_view(texture_raw, &hal_desc)
                .map_err(|_| resource::CreateTextureViewError::OutOfMemory)?
        };

        let selector = TextureSelector {
            mips: desc.range.base_mip_level..mip_level_end,
            layers: desc.range.base_array_layer..array_layer_end,
        };

        Ok(TextureView {
            raw: Snatchable::new(raw),
            parent: texture.clone(),
            device: self.clone(),
            desc: resource::HalTextureViewDescriptor {
                texture_format: texture.desc.format,
                format: resolved_format,
                dimension: resolved_dimension,
                range: resolved_range,
            },
            format_features: texture.format_features,
            render_extent,
            samples: texture.desc.sample_count,
            selector,
            info: ResourceInfo::new(
                desc.label.borrow_or_default(),
                Some(self.tracker_indices.texture_views.clone()),
            ),
        })
    }

    pub(crate) fn create_sampler(
        self: &Arc<Self>,
        desc: &resource::SamplerDescriptor,
    ) -> Result<Sampler<A>, resource::CreateSamplerError> {
        if desc
            .address_modes
            .iter()
            .any(|am| am == &wgt::AddressMode::ClampToBorder)
        {
            self.require_features(wgt::Features::ADDRESS_MODE_CLAMP_TO_BORDER)?;
        }

        if desc.border_color == Some(wgt::SamplerBorderColor::Zero) {
            self.require_features(wgt::Features::ADDRESS_MODE_CLAMP_TO_ZERO)?;
        }

        if desc.lod_min_clamp < 0.0 {
            return Err(resource::CreateSamplerError::InvalidLodMinClamp(
                desc.lod_min_clamp,
            ));
        }
        if desc.lod_max_clamp < desc.lod_min_clamp {
            return Err(resource::CreateSamplerError::InvalidLodMaxClamp {
                lod_min_clamp: desc.lod_min_clamp,
                lod_max_clamp: desc.lod_max_clamp,
            });
        }

        if desc.anisotropy_clamp < 1 {
            return Err(resource::CreateSamplerError::InvalidAnisotropy(
                desc.anisotropy_clamp,
            ));
        }

        if desc.anisotropy_clamp != 1 {
            if !matches!(desc.min_filter, wgt::FilterMode::Linear) {
                return Err(
                    resource::CreateSamplerError::InvalidFilterModeWithAnisotropy {
                        filter_type: resource::SamplerFilterErrorType::MinFilter,
                        filter_mode: desc.min_filter,
                        anisotropic_clamp: desc.anisotropy_clamp,
                    },
                );
            }
            if !matches!(desc.mag_filter, wgt::FilterMode::Linear) {
                return Err(
                    resource::CreateSamplerError::InvalidFilterModeWithAnisotropy {
                        filter_type: resource::SamplerFilterErrorType::MagFilter,
                        filter_mode: desc.mag_filter,
                        anisotropic_clamp: desc.anisotropy_clamp,
                    },
                );
            }
            if !matches!(desc.mipmap_filter, wgt::FilterMode::Linear) {
                return Err(
                    resource::CreateSamplerError::InvalidFilterModeWithAnisotropy {
                        filter_type: resource::SamplerFilterErrorType::MipmapFilter,
                        filter_mode: desc.mipmap_filter,
                        anisotropic_clamp: desc.anisotropy_clamp,
                    },
                );
            }
        }

        let anisotropy_clamp = if self
            .downlevel
            .flags
            .contains(wgt::DownlevelFlags::ANISOTROPIC_FILTERING)
        {
            // Clamp anisotropy clamp to [1, 16] per the wgpu-hal interface
            desc.anisotropy_clamp.min(16)
        } else {
            // If it isn't supported, set this unconditionally to 1
            1
        };

        //TODO: check for wgt::DownlevelFlags::COMPARISON_SAMPLERS

        let hal_desc = hal::SamplerDescriptor {
            label: desc.label.to_hal(self.instance_flags),
            address_modes: desc.address_modes,
            mag_filter: desc.mag_filter,
            min_filter: desc.min_filter,
            mipmap_filter: desc.mipmap_filter,
            lod_clamp: desc.lod_min_clamp..desc.lod_max_clamp,
            compare: desc.compare,
            anisotropy_clamp,
            border_color: desc.border_color,
        };

        let raw = unsafe {
            self.raw
                .as_ref()
                .unwrap()
                .create_sampler(&hal_desc)
                .map_err(DeviceError::from)?
        };
        Ok(Sampler {
            raw: Some(raw),
            device: self.clone(),
            info: ResourceInfo::new(
                desc.label.borrow_or_default(),
                Some(self.tracker_indices.samplers.clone()),
            ),
            comparison: desc.compare.is_some(),
            filtering: desc.min_filter == wgt::FilterMode::Linear
                || desc.mag_filter == wgt::FilterMode::Linear,
        })
    }

    pub(crate) fn create_shader_module<'a>(
        self: &Arc<Self>,
        desc: &pipeline::ShaderModuleDescriptor<'a>,
        source: pipeline::ShaderModuleSource<'a>,
    ) -> Result<pipeline::ShaderModule<A>, pipeline::CreateShaderModuleError> {
        let (module, source) = match source {
            #[cfg(feature = "wgsl")]
            pipeline::ShaderModuleSource::Wgsl(code) => {
                profiling::scope!("naga::front::wgsl::parse_str");
                let module = naga::front::wgsl::parse_str(&code).map_err(|inner| {
                    pipeline::CreateShaderModuleError::Parsing(naga::error::ShaderError {
                        source: code.to_string(),
                        label: desc.label.as_ref().map(|l| l.to_string()),
                        inner: Box::new(inner),
                    })
                })?;
                (Cow::Owned(module), code.into_owned())
            }
            #[cfg(feature = "spirv")]
            pipeline::ShaderModuleSource::SpirV(spv, options) => {
                let parser = naga::front::spv::Frontend::new(spv.iter().cloned(), &options);
                profiling::scope!("naga::front::spv::Frontend");
                let module = parser.parse().map_err(|inner| {
                    pipeline::CreateShaderModuleError::ParsingSpirV(naga::error::ShaderError {
                        source: String::new(),
                        label: desc.label.as_ref().map(|l| l.to_string()),
                        inner: Box::new(inner),
                    })
                })?;
                (Cow::Owned(module), String::new())
            }
            #[cfg(feature = "glsl")]
            pipeline::ShaderModuleSource::Glsl(code, options) => {
                let mut parser = naga::front::glsl::Frontend::default();
                profiling::scope!("naga::front::glsl::Frontend.parse");
                let module = parser.parse(&options, &code).map_err(|inner| {
                    pipeline::CreateShaderModuleError::ParsingGlsl(naga::error::ShaderError {
                        source: code.to_string(),
                        label: desc.label.as_ref().map(|l| l.to_string()),
                        inner: Box::new(inner),
                    })
                })?;
                (Cow::Owned(module), code.into_owned())
            }
            pipeline::ShaderModuleSource::Naga(module) => (module, String::new()),
            pipeline::ShaderModuleSource::Dummy(_) => panic!("found `ShaderModuleSource::Dummy`"),
        };
        for (_, var) in module.global_variables.iter() {
            match var.binding {
                Some(ref br) if br.group >= self.limits.max_bind_groups => {
                    return Err(pipeline::CreateShaderModuleError::InvalidGroupIndex {
                        bind: br.clone(),
                        group: br.group,
                        limit: self.limits.max_bind_groups,
                    });
                }
                _ => continue,
            };
        }

        profiling::scope!("naga::validate");
        let debug_source =
            if self.instance_flags.contains(wgt::InstanceFlags::DEBUG) && !source.is_empty() {
                Some(hal::DebugSource {
                    file_name: Cow::Owned(
                        desc.label
                            .as_ref()
                            .map_or("shader".to_string(), |l| l.to_string()),
                    ),
                    source_code: Cow::Owned(source.clone()),
                })
            } else {
                None
            };

        let info = create_validator(
            self.features,
            self.downlevel.flags,
            naga::valid::ValidationFlags::all(),
        )
        .validate(&module)
        .map_err(|inner| {
            pipeline::CreateShaderModuleError::Validation(naga::error::ShaderError {
                source,
                label: desc.label.as_ref().map(|l| l.to_string()),
                inner: Box::new(inner),
            })
        })?;

        let interface =
            validation::Interface::new(&module, &info, self.limits.clone(), self.features);
        let hal_shader = hal::ShaderInput::Naga(hal::NagaShader {
            module,
            info,
            debug_source,
        });
        let hal_desc = hal::ShaderModuleDescriptor {
            label: desc.label.to_hal(self.instance_flags),
            runtime_checks: desc.shader_bound_checks.runtime_checks(),
        };
        let raw = match unsafe {
            self.raw
                .as_ref()
                .unwrap()
                .create_shader_module(&hal_desc, hal_shader)
        } {
            Ok(raw) => raw,
            Err(error) => {
                return Err(match error {
                    hal::ShaderError::Device(error) => {
                        pipeline::CreateShaderModuleError::Device(error.into())
                    }
                    hal::ShaderError::Compilation(ref msg) => {
                        log::error!("Shader error: {}", msg);
                        pipeline::CreateShaderModuleError::Generation
                    }
                })
            }
        };

        Ok(pipeline::ShaderModule {
            raw: Some(raw),
            device: self.clone(),
            interface: Some(interface),
            info: ResourceInfo::new(desc.label.borrow_or_default(), None),
            label: desc.label.borrow_or_default().to_string(),
        })
    }

<<<<<<< HEAD
    /// Create a validator with the given validation flags.
    pub fn create_validator(
        self: &Arc<Self>,
        flags: naga::valid::ValidationFlags,
    ) -> naga::valid::Validator {
        use naga::valid::Capabilities as Caps;
        let mut caps = Caps::empty();
        caps.set(
            Caps::PUSH_CONSTANT,
            self.features.contains(wgt::Features::PUSH_CONSTANTS),
        );
        caps.set(
            Caps::FLOAT64,
            self.features.contains(wgt::Features::SHADER_F64),
        );
        caps.set(
            Caps::PRIMITIVE_INDEX,
            self.features
                .contains(wgt::Features::SHADER_PRIMITIVE_INDEX),
        );
        caps.set(
            Caps::SAMPLED_TEXTURE_AND_STORAGE_BUFFER_ARRAY_NON_UNIFORM_INDEXING,
            self.features.contains(
                wgt::Features::SAMPLED_TEXTURE_AND_STORAGE_BUFFER_ARRAY_NON_UNIFORM_INDEXING,
            ),
        );
        caps.set(
            Caps::UNIFORM_BUFFER_AND_STORAGE_TEXTURE_ARRAY_NON_UNIFORM_INDEXING,
            self.features.contains(
                wgt::Features::UNIFORM_BUFFER_AND_STORAGE_TEXTURE_ARRAY_NON_UNIFORM_INDEXING,
            ),
        );
        // TODO: This needs a proper wgpu feature
        caps.set(
            Caps::SAMPLER_NON_UNIFORM_INDEXING,
            self.features.contains(
                wgt::Features::SAMPLED_TEXTURE_AND_STORAGE_BUFFER_ARRAY_NON_UNIFORM_INDEXING,
            ),
        );
        caps.set(
            Caps::STORAGE_TEXTURE_16BIT_NORM_FORMATS,
            self.features
                .contains(wgt::Features::TEXTURE_FORMAT_16BIT_NORM),
        );
        caps.set(
            Caps::MULTIVIEW,
            self.features.contains(wgt::Features::MULTIVIEW),
        );
        caps.set(
            Caps::EARLY_DEPTH_TEST,
            self.features
                .contains(wgt::Features::SHADER_EARLY_DEPTH_TEST),
        );
        caps.set(
            Caps::SHADER_INT64,
            self.features.contains(wgt::Features::SHADER_INT64),
        );
        caps.set(
            Caps::MULTISAMPLED_SHADING,
            self.downlevel
                .flags
                .contains(wgt::DownlevelFlags::MULTISAMPLED_SHADING),
        );
        caps.set(
            Caps::RAY_QUERY,
            self.features.contains(wgt::Features::RAY_QUERY),
        );
        caps.set(
            Caps::DUAL_SOURCE_BLENDING,
            self.features.contains(wgt::Features::DUAL_SOURCE_BLENDING),
        );
        caps.set(
            Caps::CUBE_ARRAY_TEXTURES,
            self.downlevel
                .flags
                .contains(wgt::DownlevelFlags::CUBE_ARRAY_TEXTURES),
        );
        caps.set(
            Caps::SUBGROUP,
            self.features
                .intersects(wgt::Features::SUBGROUP | wgt::Features::SUBGROUP_VERTEX),
        );
        caps.set(
            Caps::SUBGROUP_BARRIER,
            self.features.intersects(wgt::Features::SUBGROUP_BARRIER),
        );

        let mut subgroup_stages = naga::valid::ShaderStages::empty();
        subgroup_stages.set(
            naga::valid::ShaderStages::COMPUTE | naga::valid::ShaderStages::FRAGMENT,
            self.features.contains(wgt::Features::SUBGROUP),
        );
        subgroup_stages.set(
            naga::valid::ShaderStages::VERTEX,
            self.features.contains(wgt::Features::SUBGROUP_VERTEX),
        );

        let subgroup_operations = if caps.contains(Caps::SUBGROUP) {
            use naga::valid::SubgroupOperationSet as S;
            S::BASIC | S::VOTE | S::ARITHMETIC | S::BALLOT | S::SHUFFLE | S::SHUFFLE_RELATIVE
        } else {
            naga::valid::SubgroupOperationSet::empty()
        };
        let mut validator = naga::valid::Validator::new(flags, caps);
        validator.subgroup_stages(subgroup_stages);
        validator.subgroup_operations(subgroup_operations);
        validator
    }

=======
>>>>>>> e7a528b6
    #[allow(unused_unsafe)]
    pub(crate) unsafe fn create_shader_module_spirv<'a>(
        self: &Arc<Self>,
        desc: &pipeline::ShaderModuleDescriptor<'a>,
        source: &'a [u32],
    ) -> Result<pipeline::ShaderModule<A>, pipeline::CreateShaderModuleError> {
        self.require_features(wgt::Features::SPIRV_SHADER_PASSTHROUGH)?;
        let hal_desc = hal::ShaderModuleDescriptor {
            label: desc.label.to_hal(self.instance_flags),
            runtime_checks: desc.shader_bound_checks.runtime_checks(),
        };
        let hal_shader = hal::ShaderInput::SpirV(source);
        let raw = match unsafe {
            self.raw
                .as_ref()
                .unwrap()
                .create_shader_module(&hal_desc, hal_shader)
        } {
            Ok(raw) => raw,
            Err(error) => {
                return Err(match error {
                    hal::ShaderError::Device(error) => {
                        pipeline::CreateShaderModuleError::Device(error.into())
                    }
                    hal::ShaderError::Compilation(ref msg) => {
                        log::error!("Shader error: {}", msg);
                        pipeline::CreateShaderModuleError::Generation
                    }
                })
            }
        };

        Ok(pipeline::ShaderModule {
            raw: Some(raw),
            device: self.clone(),
            interface: None,
            info: ResourceInfo::new(desc.label.borrow_or_default(), None),
            label: desc.label.borrow_or_default().to_string(),
        })
    }

    /// Generate information about late-validated buffer bindings for pipelines.
    //TODO: should this be combined with `get_introspection_bind_group_layouts` in some way?
    pub(crate) fn make_late_sized_buffer_groups(
        shader_binding_sizes: &FastHashMap<naga::ResourceBinding, wgt::BufferSize>,
        layout: &binding_model::PipelineLayout<A>,
    ) -> ArrayVec<pipeline::LateSizedBufferGroup, { hal::MAX_BIND_GROUPS }> {
        // Given the shader-required binding sizes and the pipeline layout,
        // return the filtered list of them in the layout order,
        // removing those with given `min_binding_size`.
        layout
            .bind_group_layouts
            .iter()
            .enumerate()
            .map(|(group_index, bgl)| pipeline::LateSizedBufferGroup {
                shader_sizes: bgl
                    .entries
                    .values()
                    .filter_map(|entry| match entry.ty {
                        wgt::BindingType::Buffer {
                            min_binding_size: None,
                            ..
                        } => {
                            let rb = naga::ResourceBinding {
                                group: group_index as u32,
                                binding: entry.binding,
                            };
                            let shader_size =
                                shader_binding_sizes.get(&rb).map_or(0, |nz| nz.get());
                            Some(shader_size)
                        }
                        _ => None,
                    })
                    .collect(),
            })
            .collect()
    }

    pub(crate) fn create_bind_group_layout(
        self: &Arc<Self>,
        label: &crate::Label,
        entry_map: bgl::EntryMap,
        origin: bgl::Origin,
    ) -> Result<BindGroupLayout<A>, binding_model::CreateBindGroupLayoutError> {
        #[derive(PartialEq)]
        enum WritableStorage {
            Yes,
            No,
        }

        for entry in entry_map.values() {
            use wgt::BindingType as Bt;

            let mut required_features = wgt::Features::empty();
            let mut required_downlevel_flags = wgt::DownlevelFlags::empty();
            let (array_feature, writable_storage) = match entry.ty {
                Bt::Buffer {
                    ty: wgt::BufferBindingType::Uniform,
                    has_dynamic_offset: false,
                    min_binding_size: _,
                } => (
                    Some(wgt::Features::BUFFER_BINDING_ARRAY),
                    WritableStorage::No,
                ),
                Bt::Buffer {
                    ty: wgt::BufferBindingType::Uniform,
                    has_dynamic_offset: true,
                    min_binding_size: _,
                } => (
                    Some(wgt::Features::BUFFER_BINDING_ARRAY),
                    WritableStorage::No,
                ),
                Bt::Buffer {
                    ty: wgt::BufferBindingType::Storage { read_only },
                    ..
                } => (
                    Some(
                        wgt::Features::BUFFER_BINDING_ARRAY
                            | wgt::Features::STORAGE_RESOURCE_BINDING_ARRAY,
                    ),
                    match read_only {
                        true => WritableStorage::No,
                        false => WritableStorage::Yes,
                    },
                ),
                Bt::Sampler { .. } => (
                    Some(wgt::Features::TEXTURE_BINDING_ARRAY),
                    WritableStorage::No,
                ),
                Bt::Texture {
                    multisampled: true,
                    sample_type: TextureSampleType::Float { filterable: true },
                    ..
                } => {
                    return Err(binding_model::CreateBindGroupLayoutError::Entry {
                        binding: entry.binding,
                        error:
                            BindGroupLayoutEntryError::SampleTypeFloatFilterableBindingMultisampled,
                    });
                }
                Bt::Texture {
                    multisampled,
                    view_dimension,
                    ..
                } => {
                    if multisampled && view_dimension != TextureViewDimension::D2 {
                        return Err(binding_model::CreateBindGroupLayoutError::Entry {
                            binding: entry.binding,
                            error: BindGroupLayoutEntryError::Non2DMultisampled(view_dimension),
                        });
                    }

                    (
                        Some(wgt::Features::TEXTURE_BINDING_ARRAY),
                        WritableStorage::No,
                    )
                }
                Bt::StorageTexture {
                    access,
                    view_dimension,
                    format: _,
                } => {
                    match view_dimension {
                        TextureViewDimension::Cube | TextureViewDimension::CubeArray => {
                            return Err(binding_model::CreateBindGroupLayoutError::Entry {
                                binding: entry.binding,
                                error: BindGroupLayoutEntryError::StorageTextureCube,
                            })
                        }
                        _ => (),
                    }
                    match access {
                        wgt::StorageTextureAccess::ReadOnly
                        | wgt::StorageTextureAccess::ReadWrite
                            if !self.features.contains(
                                wgt::Features::TEXTURE_ADAPTER_SPECIFIC_FORMAT_FEATURES,
                            ) =>
                        {
                            return Err(binding_model::CreateBindGroupLayoutError::Entry {
                                binding: entry.binding,
                                error: BindGroupLayoutEntryError::StorageTextureReadWrite,
                            });
                        }
                        _ => (),
                    }
                    (
                        Some(
                            wgt::Features::TEXTURE_BINDING_ARRAY
                                | wgt::Features::STORAGE_RESOURCE_BINDING_ARRAY,
                        ),
                        match access {
                            wgt::StorageTextureAccess::WriteOnly => WritableStorage::Yes,
                            wgt::StorageTextureAccess::ReadOnly => {
                                required_features |=
                                    wgt::Features::TEXTURE_ADAPTER_SPECIFIC_FORMAT_FEATURES;
                                WritableStorage::No
                            }
                            wgt::StorageTextureAccess::ReadWrite => {
                                required_features |=
                                    wgt::Features::TEXTURE_ADAPTER_SPECIFIC_FORMAT_FEATURES;
                                WritableStorage::Yes
                            }
                        },
                    )
                }
                Bt::AccelerationStructure => (None, WritableStorage::No),
            };

            // Validate the count parameter
            if entry.count.is_some() {
                required_features |= array_feature
                    .ok_or(BindGroupLayoutEntryError::ArrayUnsupported)
                    .map_err(|error| binding_model::CreateBindGroupLayoutError::Entry {
                        binding: entry.binding,
                        error,
                    })?;
            }

            if entry.visibility.contains_invalid_bits() {
                return Err(
                    binding_model::CreateBindGroupLayoutError::InvalidVisibility(entry.visibility),
                );
            }

            if entry.visibility.contains(wgt::ShaderStages::VERTEX) {
                if writable_storage == WritableStorage::Yes {
                    required_features |= wgt::Features::VERTEX_WRITABLE_STORAGE;
                }
                if let Bt::Buffer {
                    ty: wgt::BufferBindingType::Storage { .. },
                    ..
                } = entry.ty
                {
                    required_downlevel_flags |= wgt::DownlevelFlags::VERTEX_STORAGE;
                }
            }
            if writable_storage == WritableStorage::Yes
                && entry.visibility.contains(wgt::ShaderStages::FRAGMENT)
            {
                required_downlevel_flags |= wgt::DownlevelFlags::FRAGMENT_WRITABLE_STORAGE;
            }

            self.require_features(required_features)
                .map_err(BindGroupLayoutEntryError::MissingFeatures)
                .map_err(|error| binding_model::CreateBindGroupLayoutError::Entry {
                    binding: entry.binding,
                    error,
                })?;
            self.require_downlevel_flags(required_downlevel_flags)
                .map_err(BindGroupLayoutEntryError::MissingDownlevelFlags)
                .map_err(|error| binding_model::CreateBindGroupLayoutError::Entry {
                    binding: entry.binding,
                    error,
                })?;
        }

        let bgl_flags = conv::bind_group_layout_flags(self.features);

        let hal_bindings = entry_map.values().copied().collect::<Vec<_>>();
        let label = label.to_hal(self.instance_flags);
        let hal_desc = hal::BindGroupLayoutDescriptor {
            label,
            flags: bgl_flags,
            entries: &hal_bindings,
        };
        let raw = unsafe {
            self.raw
                .as_ref()
                .unwrap()
                .create_bind_group_layout(&hal_desc)
                .map_err(DeviceError::from)?
        };

        let mut count_validator = binding_model::BindingTypeMaxCountValidator::default();
        for entry in entry_map.values() {
            count_validator.add_binding(entry);
        }
        // If a single bind group layout violates limits, the pipeline layout is
        // definitely going to violate limits too, lets catch it now.
        count_validator
            .validate(&self.limits)
            .map_err(binding_model::CreateBindGroupLayoutError::TooManyBindings)?;

        Ok(BindGroupLayout {
            raw: Some(raw),
            device: self.clone(),
            entries: entry_map,
            origin,
            binding_count_validator: count_validator,
            info: ResourceInfo::new(
                label.unwrap_or("<BindGroupLayout>"),
                Some(self.tracker_indices.bind_group_layouts.clone()),
            ),
            label: label.unwrap_or_default().to_string(),
        })
    }

    pub(crate) fn create_buffer_binding<'a>(
        bb: &binding_model::BufferBinding,
        binding: u32,
        decl: &wgt::BindGroupLayoutEntry,
        used_buffer_ranges: &mut Vec<BufferInitTrackerAction<A>>,
        dynamic_binding_info: &mut Vec<binding_model::BindGroupDynamicBindingData>,
        late_buffer_binding_sizes: &mut FastHashMap<u32, wgt::BufferSize>,
        used: &mut BindGroupStates<A>,
        storage: &'a Storage<Buffer<A>>,
        limits: &wgt::Limits,
        device_id: id::Id<id::markers::Device>,
        snatch_guard: &'a SnatchGuard<'a>,
    ) -> Result<hal::BufferBinding<'a, A>, binding_model::CreateBindGroupError> {
        use crate::binding_model::CreateBindGroupError as Error;

        let (binding_ty, dynamic, min_size) = match decl.ty {
            wgt::BindingType::Buffer {
                ty,
                has_dynamic_offset,
                min_binding_size,
            } => (ty, has_dynamic_offset, min_binding_size),
            _ => {
                return Err(Error::WrongBindingType {
                    binding,
                    actual: decl.ty,
                    expected: "UniformBuffer, StorageBuffer or ReadonlyStorageBuffer",
                })
            }
        };

        let (pub_usage, internal_use, range_limit) = match binding_ty {
            wgt::BufferBindingType::Uniform => (
                wgt::BufferUsages::UNIFORM,
                hal::BufferUses::UNIFORM,
                limits.max_uniform_buffer_binding_size,
            ),
            wgt::BufferBindingType::Storage { read_only } => (
                wgt::BufferUsages::STORAGE,
                if read_only {
                    hal::BufferUses::STORAGE_READ
                } else {
                    hal::BufferUses::STORAGE_READ_WRITE
                },
                limits.max_storage_buffer_binding_size,
            ),
        };

        let (align, align_limit_name) =
            binding_model::buffer_binding_type_alignment(limits, binding_ty);
        if bb.offset % align as u64 != 0 {
            return Err(Error::UnalignedBufferOffset(
                bb.offset,
                align_limit_name,
                align,
            ));
        }

        let buffer = used
            .buffers
            .add_single(storage, bb.buffer_id, internal_use)
            .ok_or(Error::InvalidBuffer(bb.buffer_id))?;

        if buffer.device.as_info().id() != device_id {
            return Err(DeviceError::WrongDevice.into());
        }

        check_buffer_usage(bb.buffer_id, buffer.usage, pub_usage)?;
        let raw_buffer = buffer
            .raw
            .get(snatch_guard)
            .ok_or(Error::InvalidBuffer(bb.buffer_id))?;

        let (bind_size, bind_end) = match bb.size {
            Some(size) => {
                let end = bb.offset + size.get();
                if end > buffer.size {
                    return Err(Error::BindingRangeTooLarge {
                        buffer: bb.buffer_id,
                        range: bb.offset..end,
                        size: buffer.size,
                    });
                }
                (size.get(), end)
            }
            None => {
                if buffer.size < bb.offset {
                    return Err(Error::BindingRangeTooLarge {
                        buffer: bb.buffer_id,
                        range: bb.offset..bb.offset,
                        size: buffer.size,
                    });
                }
                (buffer.size - bb.offset, buffer.size)
            }
        };

        if bind_size > range_limit as u64 {
            return Err(Error::BufferRangeTooLarge {
                binding,
                given: bind_size as u32,
                limit: range_limit,
            });
        }

        // Record binding info for validating dynamic offsets
        if dynamic {
            dynamic_binding_info.push(binding_model::BindGroupDynamicBindingData {
                binding_idx: binding,
                buffer_size: buffer.size,
                binding_range: bb.offset..bind_end,
                maximum_dynamic_offset: buffer.size - bind_end,
                binding_type: binding_ty,
            });
        }

        if let Some(non_zero) = min_size {
            let min_size = non_zero.get();
            if min_size > bind_size {
                return Err(Error::BindingSizeTooSmall {
                    buffer: bb.buffer_id,
                    actual: bind_size,
                    min: min_size,
                });
            }
        } else {
            let late_size =
                wgt::BufferSize::new(bind_size).ok_or(Error::BindingZeroSize(bb.buffer_id))?;
            late_buffer_binding_sizes.insert(binding, late_size);
        }

        assert_eq!(bb.offset % wgt::COPY_BUFFER_ALIGNMENT, 0);
        used_buffer_ranges.extend(buffer.initialization_status.read().create_action(
            buffer,
            bb.offset..bb.offset + bind_size,
            MemoryInitKind::NeedsInitializedMemory,
        ));

        Ok(hal::BufferBinding {
            buffer: raw_buffer,
            offset: bb.offset,
            size: bb.size,
        })
    }

    fn create_sampler_binding<'a>(
        used: &BindGroupStates<A>,
        storage: &'a Storage<Sampler<A>>,
        id: id::Id<id::markers::Sampler>,
        device_id: id::Id<id::markers::Device>,
    ) -> Result<&'a Sampler<A>, binding_model::CreateBindGroupError> {
        use crate::binding_model::CreateBindGroupError as Error;

        let sampler = used
            .samplers
            .add_single(storage, id)
            .ok_or(Error::InvalidSampler(id))?;

        if sampler.device.as_info().id() != device_id {
            return Err(DeviceError::WrongDevice.into());
        }

        Ok(sampler)
    }

    pub(crate) fn create_texture_binding<'a>(
        self: &Arc<Self>,
        binding: u32,
        decl: &wgt::BindGroupLayoutEntry,
        storage: &'a Storage<TextureView<A>>,
        id: id::Id<id::markers::TextureView>,
        used: &mut BindGroupStates<A>,
        used_texture_ranges: &mut Vec<TextureInitTrackerAction<A>>,
        snatch_guard: &'a SnatchGuard<'a>,
    ) -> Result<hal::TextureBinding<'a, A>, binding_model::CreateBindGroupError> {
        use crate::binding_model::CreateBindGroupError as Error;

        let view = used
            .views
            .add_single(storage, id)
            .ok_or(Error::InvalidTextureView(id))?;

        if view.device.as_info().id() != self.as_info().id() {
            return Err(DeviceError::WrongDevice.into());
        }

        let (pub_usage, internal_use) = self.texture_use_parameters(
            binding,
            decl,
            view,
            "SampledTexture, ReadonlyStorageTexture or WriteonlyStorageTexture",
        )?;
        let texture = &view.parent;
        let texture_id = texture.as_info().id();
        // Careful here: the texture may no longer have its own ref count,
        // if it was deleted by the user.
        let texture = used
            .textures
            .add_single(texture, Some(view.selector.clone()), internal_use)
            .ok_or(binding_model::CreateBindGroupError::InvalidTexture(
                texture_id,
            ))?;

        if texture.device.as_info().id() != view.device.as_info().id() {
            return Err(DeviceError::WrongDevice.into());
        }

        check_texture_usage(texture.desc.usage, pub_usage)?;

        used_texture_ranges.push(TextureInitTrackerAction {
            texture: texture.clone(),
            range: TextureInitRange {
                mip_range: view.desc.range.mip_range(texture.desc.mip_level_count),
                layer_range: view
                    .desc
                    .range
                    .layer_range(texture.desc.array_layer_count()),
            },
            kind: MemoryInitKind::NeedsInitializedMemory,
        });

        Ok(hal::TextureBinding {
            view: view
                .raw(snatch_guard)
                .ok_or(Error::InvalidTextureView(id))?,
            usage: internal_use,
        })
    }

    // This function expects the provided bind group layout to be resolved
    // (not passing a duplicate) beforehand.
    pub(crate) fn create_bind_group(
        self: &Arc<Self>,
        layout: &Arc<BindGroupLayout<A>>,
        desc: &binding_model::BindGroupDescriptor,
        hub: &Hub<A>,
    ) -> Result<BindGroup<A>, binding_model::CreateBindGroupError> {
        use crate::binding_model::{BindingResource as Br, CreateBindGroupError as Error};
        {
            // Check that the number of entries in the descriptor matches
            // the number of entries in the layout.
            let actual = desc.entries.len();
            let expected = layout.entries.len();
            if actual != expected {
                return Err(Error::BindingsNumMismatch { expected, actual });
            }
        }

        // TODO: arrayvec/smallvec, or re-use allocations
        // Record binding info for dynamic offset validation
        let mut dynamic_binding_info = Vec::new();
        // Map of binding -> shader reflected size
        //Note: we can't collect into a vector right away because
        // it needs to be in BGL iteration order, not BG entry order.
        let mut late_buffer_binding_sizes = FastHashMap::default();
        // fill out the descriptors
        let mut used = BindGroupStates::new();

        let buffer_guard = hub.buffers.read();
        let texture_view_guard = hub.texture_views.read();
        let sampler_guard = hub.samplers.read();
        let tlas_guard = hub.tlas_s.read();

        let mut used_buffer_ranges = Vec::new();
        let mut used_texture_ranges = Vec::new();
        let mut hal_entries = Vec::with_capacity(desc.entries.len());
        let mut hal_buffers = Vec::new();
        let mut hal_samplers = Vec::new();
        let mut hal_textures = Vec::new();
        let mut hal_tlas_s = Vec::new();
        let snatch_guard = self.snatchable_lock.read();
        for entry in desc.entries.iter() {
            let binding = entry.binding;
            // Find the corresponding declaration in the layout
            let decl = layout
                .entries
                .get(binding)
                .ok_or(Error::MissingBindingDeclaration(binding))?;
            let (res_index, count) = match entry.resource {
                Br::Buffer(ref bb) => {
                    let bb = Self::create_buffer_binding(
                        bb,
                        binding,
                        decl,
                        &mut used_buffer_ranges,
                        &mut dynamic_binding_info,
                        &mut late_buffer_binding_sizes,
                        &mut used,
                        &*buffer_guard,
                        &self.limits,
                        self.as_info().id(),
                        &snatch_guard,
                    )?;

                    let res_index = hal_buffers.len();
                    hal_buffers.push(bb);
                    (res_index, 1)
                }
                Br::BufferArray(ref bindings_array) => {
                    let num_bindings = bindings_array.len();
                    Self::check_array_binding(self.features, decl.count, num_bindings)?;

                    let res_index = hal_buffers.len();
                    for bb in bindings_array.iter() {
                        let bb = Self::create_buffer_binding(
                            bb,
                            binding,
                            decl,
                            &mut used_buffer_ranges,
                            &mut dynamic_binding_info,
                            &mut late_buffer_binding_sizes,
                            &mut used,
                            &*buffer_guard,
                            &self.limits,
                            self.as_info().id(),
                            &snatch_guard,
                        )?;
                        hal_buffers.push(bb);
                    }
                    (res_index, num_bindings)
                }
                Br::Sampler(id) => match decl.ty {
                    wgt::BindingType::Sampler(ty) => {
                        let sampler = Self::create_sampler_binding(
                            &used,
                            &sampler_guard,
                            id,
                            self.as_info().id(),
                        )?;

                        let (allowed_filtering, allowed_comparison) = match ty {
                            wgt::SamplerBindingType::Filtering => (None, false),
                            wgt::SamplerBindingType::NonFiltering => (Some(false), false),
                            wgt::SamplerBindingType::Comparison => (None, true),
                        };
                        if let Some(allowed_filtering) = allowed_filtering {
                            if allowed_filtering != sampler.filtering {
                                return Err(Error::WrongSamplerFiltering {
                                    binding,
                                    layout_flt: allowed_filtering,
                                    sampler_flt: sampler.filtering,
                                });
                            }
                        }
                        if allowed_comparison != sampler.comparison {
                            return Err(Error::WrongSamplerComparison {
                                binding,
                                layout_cmp: allowed_comparison,
                                sampler_cmp: sampler.comparison,
                            });
                        }

                        let res_index = hal_samplers.len();
                        hal_samplers.push(sampler.raw());
                        (res_index, 1)
                    }
                    _ => {
                        return Err(Error::WrongBindingType {
                            binding,
                            actual: decl.ty,
                            expected: "Sampler",
                        })
                    }
                },
                Br::SamplerArray(ref bindings_array) => {
                    let num_bindings = bindings_array.len();
                    Self::check_array_binding(self.features, decl.count, num_bindings)?;

                    let res_index = hal_samplers.len();
                    for &id in bindings_array.iter() {
                        let sampler = Self::create_sampler_binding(
                            &used,
                            &sampler_guard,
                            id,
                            self.as_info().id(),
                        )?;

                        hal_samplers.push(sampler.raw());
                    }

                    (res_index, num_bindings)
                }
                Br::TextureView(id) => {
                    let tb = self.create_texture_binding(
                        binding,
                        decl,
                        &texture_view_guard,
                        id,
                        &mut used,
                        &mut used_texture_ranges,
                        &snatch_guard,
                    )?;
                    let res_index = hal_textures.len();
                    hal_textures.push(tb);
                    (res_index, 1)
                }
                Br::TextureViewArray(ref bindings_array) => {
                    let num_bindings = bindings_array.len();
                    Self::check_array_binding(self.features, decl.count, num_bindings)?;

                    let res_index = hal_textures.len();
                    for &id in bindings_array.iter() {
                        let tb = self.create_texture_binding(
                            binding,
                            decl,
                            &texture_view_guard,
                            id,
                            &mut used,
                            &mut used_texture_ranges,
                            &snatch_guard,
                        )?;

                        hal_textures.push(tb);
                    }

                    (res_index, num_bindings)
                }
                Br::AccelerationStructure(id) => {
                    let tlas = used
                        .acceleration_structures
                        .add_single(&tlas_guard, id)
                        .ok_or(Error::InvalidTlas(id))?;

                    let raw = tlas.raw.as_ref().ok_or(Error::InvalidTlas(id))?;

                    let res_index = hal_tlas_s.len();
                    hal_tlas_s.push(raw);
                    (res_index, 1)
                }
            };

            hal_entries.push(hal::BindGroupEntry {
                binding,
                resource_index: res_index as u32,
                count: count as u32,
            });
        }

        used.optimize();

        hal_entries.sort_by_key(|entry| entry.binding);
        for (a, b) in hal_entries.iter().zip(hal_entries.iter().skip(1)) {
            if a.binding == b.binding {
                return Err(Error::DuplicateBinding(a.binding));
            }
        }
        let hal_desc = hal::BindGroupDescriptor {
            label: desc.label.to_hal(self.instance_flags),
            layout: layout.raw(),
            entries: &hal_entries,
            buffers: &hal_buffers,
            samplers: &hal_samplers,
            textures: &hal_textures,
            acceleration_structures: &hal_tlas_s,
        };
        let raw = unsafe {
            self.raw
                .as_ref()
                .unwrap()
                .create_bind_group(&hal_desc)
                .map_err(DeviceError::from)?
        };

        Ok(BindGroup {
            raw: Snatchable::new(raw),
            device: self.clone(),
            layout: layout.clone(),
            info: ResourceInfo::new(
                desc.label.borrow_or_default(),
                Some(self.tracker_indices.bind_groups.clone()),
            ),
            used,
            used_buffer_ranges,
            used_texture_ranges,
            dynamic_binding_info,
            // collect in the order of BGL iteration
            late_buffer_binding_sizes: layout
                .entries
                .indices()
                .flat_map(|binding| late_buffer_binding_sizes.get(&binding).cloned())
                .collect(),
        })
    }

    pub(crate) fn check_array_binding(
        features: wgt::Features,
        count: Option<NonZeroU32>,
        num_bindings: usize,
    ) -> Result<(), binding_model::CreateBindGroupError> {
        use super::binding_model::CreateBindGroupError as Error;

        if let Some(count) = count {
            let count = count.get() as usize;
            if count < num_bindings {
                return Err(Error::BindingArrayPartialLengthMismatch {
                    actual: num_bindings,
                    expected: count,
                });
            }
            if count != num_bindings
                && !features.contains(wgt::Features::PARTIALLY_BOUND_BINDING_ARRAY)
            {
                return Err(Error::BindingArrayLengthMismatch {
                    actual: num_bindings,
                    expected: count,
                });
            }
            if num_bindings == 0 {
                return Err(Error::BindingArrayZeroLength);
            }
        } else {
            return Err(Error::SingleBindingExpected);
        };

        Ok(())
    }

    pub(crate) fn texture_use_parameters(
        self: &Arc<Self>,
        binding: u32,
        decl: &wgt::BindGroupLayoutEntry,
        view: &TextureView<A>,
        expected: &'static str,
    ) -> Result<(wgt::TextureUsages, hal::TextureUses), binding_model::CreateBindGroupError> {
        use crate::binding_model::CreateBindGroupError as Error;
        if view
            .desc
            .aspects()
            .contains(hal::FormatAspects::DEPTH | hal::FormatAspects::STENCIL)
        {
            return Err(Error::DepthStencilAspect);
        }
        match decl.ty {
            wgt::BindingType::Texture {
                sample_type,
                view_dimension,
                multisampled,
            } => {
                use wgt::TextureSampleType as Tst;
                if multisampled != (view.samples != 1) {
                    return Err(Error::InvalidTextureMultisample {
                        binding,
                        layout_multisampled: multisampled,
                        view_samples: view.samples,
                    });
                }
                let compat_sample_type = view
                    .desc
                    .format
                    .sample_type(Some(view.desc.range.aspect), Some(self.features))
                    .unwrap();
                match (sample_type, compat_sample_type) {
                    (Tst::Uint, Tst::Uint) |
                    (Tst::Sint, Tst::Sint) |
                    (Tst::Depth, Tst::Depth) |
                    // if we expect non-filterable, accept anything float
                    (Tst::Float { filterable: false }, Tst::Float { .. }) |
                    // if we expect filterable, require it
                    (Tst::Float { filterable: true }, Tst::Float { filterable: true }) |
                    // if we expect non-filterable, also accept depth
                    (Tst::Float { filterable: false }, Tst::Depth) => {}
                    // if we expect filterable, also accept Float that is defined as
                    // unfilterable if filterable feature is explicitly enabled (only hit
                    // if wgt::Features::TEXTURE_ADAPTER_SPECIFIC_FORMAT_FEATURES is
                    // enabled)
                    (Tst::Float { filterable: true }, Tst::Float { .. }) if view.format_features.flags.contains(wgt::TextureFormatFeatureFlags::FILTERABLE) => {}
                    _ => {
                        return Err(Error::InvalidTextureSampleType {
                            binding,
                            layout_sample_type: sample_type,
                            view_format: view.desc.format,
                        })
                    }
                }
                if view_dimension != view.desc.dimension {
                    return Err(Error::InvalidTextureDimension {
                        binding,
                        layout_dimension: view_dimension,
                        view_dimension: view.desc.dimension,
                    });
                }
                Ok((
                    wgt::TextureUsages::TEXTURE_BINDING,
                    hal::TextureUses::RESOURCE,
                ))
            }
            wgt::BindingType::StorageTexture {
                access,
                format,
                view_dimension,
            } => {
                if format != view.desc.format {
                    return Err(Error::InvalidStorageTextureFormat {
                        binding,
                        layout_format: format,
                        view_format: view.desc.format,
                    });
                }
                if view_dimension != view.desc.dimension {
                    return Err(Error::InvalidTextureDimension {
                        binding,
                        layout_dimension: view_dimension,
                        view_dimension: view.desc.dimension,
                    });
                }

                let mip_level_count = view.selector.mips.end - view.selector.mips.start;
                if mip_level_count != 1 {
                    return Err(Error::InvalidStorageTextureMipLevelCount {
                        binding,
                        mip_level_count,
                    });
                }

                let internal_use = match access {
                    wgt::StorageTextureAccess::WriteOnly => hal::TextureUses::STORAGE_READ_WRITE,
                    wgt::StorageTextureAccess::ReadOnly => {
                        if !view
                            .format_features
                            .flags
                            .contains(wgt::TextureFormatFeatureFlags::STORAGE_READ_WRITE)
                        {
                            return Err(Error::StorageReadNotSupported(view.desc.format));
                        }
                        hal::TextureUses::STORAGE_READ
                    }
                    wgt::StorageTextureAccess::ReadWrite => {
                        if !view
                            .format_features
                            .flags
                            .contains(wgt::TextureFormatFeatureFlags::STORAGE_READ_WRITE)
                        {
                            return Err(Error::StorageReadNotSupported(view.desc.format));
                        }

                        hal::TextureUses::STORAGE_READ_WRITE
                    }
                };
                Ok((wgt::TextureUsages::STORAGE_BINDING, internal_use))
            }
            _ => Err(Error::WrongBindingType {
                binding,
                actual: decl.ty,
                expected,
            }),
        }
    }

    pub(crate) fn create_pipeline_layout(
        self: &Arc<Self>,
        desc: &binding_model::PipelineLayoutDescriptor,
        bgl_registry: &Registry<BindGroupLayout<A>>,
    ) -> Result<binding_model::PipelineLayout<A>, binding_model::CreatePipelineLayoutError> {
        use crate::binding_model::CreatePipelineLayoutError as Error;

        let bind_group_layouts_count = desc.bind_group_layouts.len();
        let device_max_bind_groups = self.limits.max_bind_groups as usize;
        if bind_group_layouts_count > device_max_bind_groups {
            return Err(Error::TooManyGroups {
                actual: bind_group_layouts_count,
                max: device_max_bind_groups,
            });
        }

        if !desc.push_constant_ranges.is_empty() {
            self.require_features(wgt::Features::PUSH_CONSTANTS)?;
        }

        let mut used_stages = wgt::ShaderStages::empty();
        for (index, pc) in desc.push_constant_ranges.iter().enumerate() {
            if pc.stages.intersects(used_stages) {
                return Err(Error::MoreThanOnePushConstantRangePerStage {
                    index,
                    provided: pc.stages,
                    intersected: pc.stages & used_stages,
                });
            }
            used_stages |= pc.stages;

            let device_max_pc_size = self.limits.max_push_constant_size;
            if device_max_pc_size < pc.range.end {
                return Err(Error::PushConstantRangeTooLarge {
                    index,
                    range: pc.range.clone(),
                    max: device_max_pc_size,
                });
            }

            if pc.range.start % wgt::PUSH_CONSTANT_ALIGNMENT != 0 {
                return Err(Error::MisalignedPushConstantRange {
                    index,
                    bound: pc.range.start,
                });
            }
            if pc.range.end % wgt::PUSH_CONSTANT_ALIGNMENT != 0 {
                return Err(Error::MisalignedPushConstantRange {
                    index,
                    bound: pc.range.end,
                });
            }
        }

        let mut count_validator = binding_model::BindingTypeMaxCountValidator::default();

        // Collect references to the BGLs
        let mut bind_group_layouts = ArrayVec::new();
        for &id in desc.bind_group_layouts.iter() {
            let Ok(bgl) = bgl_registry.get(id) else {
                return Err(Error::InvalidBindGroupLayout(id));
            };

            bind_group_layouts.push(bgl);
        }

        // Validate total resource counts and check for a matching device
        for bgl in &bind_group_layouts {
            if bgl.device.as_info().id() != self.as_info().id() {
                return Err(DeviceError::WrongDevice.into());
            }

            count_validator.merge(&bgl.binding_count_validator);
        }

        count_validator
            .validate(&self.limits)
            .map_err(Error::TooManyBindings)?;

        let raw_bind_group_layouts = bind_group_layouts
            .iter()
            .map(|bgl| bgl.raw())
            .collect::<ArrayVec<_, { hal::MAX_BIND_GROUPS }>>();

        let hal_desc = hal::PipelineLayoutDescriptor {
            label: desc.label.to_hal(self.instance_flags),
            flags: hal::PipelineLayoutFlags::FIRST_VERTEX_INSTANCE,
            bind_group_layouts: &raw_bind_group_layouts,
            push_constant_ranges: desc.push_constant_ranges.as_ref(),
        };

        let raw = unsafe {
            self.raw
                .as_ref()
                .unwrap()
                .create_pipeline_layout(&hal_desc)
                .map_err(DeviceError::from)?
        };

        drop(raw_bind_group_layouts);

        Ok(binding_model::PipelineLayout {
            raw: Some(raw),
            device: self.clone(),
            info: ResourceInfo::new(
                desc.label.borrow_or_default(),
                Some(self.tracker_indices.pipeline_layouts.clone()),
            ),
            bind_group_layouts,
            push_constant_ranges: desc.push_constant_ranges.iter().cloned().collect(),
        })
    }

    //TODO: refactor this. It's the only method of `Device` that registers new objects
    // (the pipeline layout).
    pub(crate) fn derive_pipeline_layout(
        self: &Arc<Self>,
        implicit_context: Option<ImplicitPipelineContext>,
        mut derived_group_layouts: ArrayVec<bgl::EntryMap, { hal::MAX_BIND_GROUPS }>,
        bgl_registry: &Registry<BindGroupLayout<A>>,
        pipeline_layout_registry: &Registry<binding_model::PipelineLayout<A>>,
    ) -> Result<Arc<binding_model::PipelineLayout<A>>, pipeline::ImplicitLayoutError> {
        while derived_group_layouts
            .last()
            .map_or(false, |map| map.is_empty())
        {
            derived_group_layouts.pop();
        }
        let mut ids = implicit_context.ok_or(pipeline::ImplicitLayoutError::MissingIds(0))?;
        let group_count = derived_group_layouts.len();
        if ids.group_ids.len() < group_count {
            log::error!(
                "Not enough bind group IDs ({}) specified for the implicit layout ({})",
                ids.group_ids.len(),
                derived_group_layouts.len()
            );
            return Err(pipeline::ImplicitLayoutError::MissingIds(group_count as _));
        }

        for (bgl_id, map) in ids.group_ids.iter_mut().zip(derived_group_layouts) {
            let bgl = self.create_bind_group_layout(&None, map, bgl::Origin::Derived)?;
            bgl_registry.force_replace(*bgl_id, bgl);
        }

        let layout_desc = binding_model::PipelineLayoutDescriptor {
            label: None,
            bind_group_layouts: Cow::Borrowed(&ids.group_ids[..group_count]),
            push_constant_ranges: Cow::Borrowed(&[]), //TODO?
        };
        let layout = self.create_pipeline_layout(&layout_desc, bgl_registry)?;
        pipeline_layout_registry.force_replace(ids.root_id, layout);
        Ok(pipeline_layout_registry.get(ids.root_id).unwrap())
    }

    pub(crate) fn create_compute_pipeline(
        self: &Arc<Self>,
        desc: &pipeline::ComputePipelineDescriptor,
        implicit_context: Option<ImplicitPipelineContext>,
        hub: &Hub<A>,
    ) -> Result<pipeline::ComputePipeline<A>, pipeline::CreateComputePipelineError> {
        // This has to be done first, or otherwise the IDs may be pointing to entries
        // that are not even in the storage.
        if let Some(ref ids) = implicit_context {
            let mut pipeline_layout_guard = hub.pipeline_layouts.write();
            pipeline_layout_guard.insert_error(ids.root_id, IMPLICIT_BIND_GROUP_LAYOUT_ERROR_LABEL);
            let mut bgl_guard = hub.bind_group_layouts.write();
            for &bgl_id in ids.group_ids.iter() {
                bgl_guard.insert_error(bgl_id, IMPLICIT_BIND_GROUP_LAYOUT_ERROR_LABEL);
            }
        }

        self.require_downlevel_flags(wgt::DownlevelFlags::COMPUTE_SHADERS)?;

        let shader_module = hub
            .shader_modules
            .get(desc.stage.module)
            .map_err(|_| validation::StageError::InvalidModule)?;

        if shader_module.device.as_info().id() != self.as_info().id() {
            return Err(DeviceError::WrongDevice.into());
        }

        // Get the pipeline layout from the desc if it is provided.
        let pipeline_layout = match desc.layout {
            Some(pipeline_layout_id) => {
                let pipeline_layout = hub
                    .pipeline_layouts
                    .get(pipeline_layout_id)
                    .map_err(|_| pipeline::CreateComputePipelineError::InvalidLayout)?;

                if pipeline_layout.device.as_info().id() != self.as_info().id() {
                    return Err(DeviceError::WrongDevice.into());
                }

                Some(pipeline_layout)
            }
            None => None,
        };

        let mut binding_layout_source = match pipeline_layout {
            Some(ref pipeline_layout) => {
                validation::BindingLayoutSource::Provided(pipeline_layout.get_binding_maps())
            }
            None => validation::BindingLayoutSource::new_derived(&self.limits),
        };
        let mut shader_binding_sizes = FastHashMap::default();
        let io = validation::StageIo::default();

        let final_entry_point_name;

        {
            let stage = wgt::ShaderStages::COMPUTE;

            final_entry_point_name = shader_module.finalize_entry_point_name(
                stage,
                desc.stage.entry_point.as_ref().map(|ep| ep.as_ref()),
            )?;

            if let Some(ref interface) = shader_module.interface {
                let _ = interface.check_stage(
                    &mut binding_layout_source,
                    &mut shader_binding_sizes,
                    &final_entry_point_name,
                    stage,
                    io,
                    None,
                )?;
            }
        }

        let pipeline_layout = match binding_layout_source {
            validation::BindingLayoutSource::Provided(_) => {
                drop(binding_layout_source);
                pipeline_layout.unwrap()
            }
            validation::BindingLayoutSource::Derived(entries) => self.derive_pipeline_layout(
                implicit_context,
                entries,
                &hub.bind_group_layouts,
                &hub.pipeline_layouts,
            )?,
        };

        let late_sized_buffer_groups =
            Device::make_late_sized_buffer_groups(&shader_binding_sizes, &pipeline_layout);

        let cache = 'cache: {
            let Some(cache) = desc.cache else {
                break 'cache None;
            };
            let Ok(cache) = hub.pipeline_caches.get(cache) else {
                break 'cache None;
            };

            if cache.device.as_info().id() != self.as_info().id() {
                return Err(DeviceError::WrongDevice.into());
            }
            Some(cache)
        };

        let pipeline_desc = hal::ComputePipelineDescriptor {
            label: desc.label.to_hal(self.instance_flags),
            layout: pipeline_layout.raw(),
            stage: hal::ProgrammableStage {
                module: shader_module.raw(),
                entry_point: final_entry_point_name.as_ref(),
                constants: desc.stage.constants.as_ref(),
                zero_initialize_workgroup_memory: desc.stage.zero_initialize_workgroup_memory,
                vertex_pulling_transform: false,
            },
            cache: cache.as_ref().and_then(|it| it.raw.as_ref()),
        };

        let raw = unsafe {
            self.raw
                .as_ref()
                .unwrap()
                .create_compute_pipeline(&pipeline_desc)
        }
        .map_err(|err| match err {
            hal::PipelineError::Device(error) => {
                pipeline::CreateComputePipelineError::Device(error.into())
            }
            hal::PipelineError::Linkage(_stages, msg) => {
                pipeline::CreateComputePipelineError::Internal(msg)
            }
            hal::PipelineError::EntryPoint(_stage) => {
                pipeline::CreateComputePipelineError::Internal(ENTRYPOINT_FAILURE_ERROR.to_string())
            }
        })?;

        let pipeline = pipeline::ComputePipeline {
            raw: Some(raw),
            layout: pipeline_layout,
            device: self.clone(),
            _shader_module: shader_module,
            late_sized_buffer_groups,
            info: ResourceInfo::new(
                desc.label.borrow_or_default(),
                Some(self.tracker_indices.compute_pipelines.clone()),
            ),
        };
        Ok(pipeline)
    }

    pub(crate) fn create_render_pipeline(
        self: &Arc<Self>,
        adapter: &Adapter<A>,
        desc: &pipeline::RenderPipelineDescriptor,
        implicit_context: Option<ImplicitPipelineContext>,
        hub: &Hub<A>,
    ) -> Result<pipeline::RenderPipeline<A>, pipeline::CreateRenderPipelineError> {
        use wgt::TextureFormatFeatureFlags as Tfff;

        // This has to be done first, or otherwise the IDs may be pointing to entries
        // that are not even in the storage.
        if let Some(ref ids) = implicit_context {
            //TODO: only lock mutable if the layout is derived
            let mut pipeline_layout_guard = hub.pipeline_layouts.write();
            let mut bgl_guard = hub.bind_group_layouts.write();
            pipeline_layout_guard.insert_error(ids.root_id, IMPLICIT_BIND_GROUP_LAYOUT_ERROR_LABEL);
            for &bgl_id in ids.group_ids.iter() {
                bgl_guard.insert_error(bgl_id, IMPLICIT_BIND_GROUP_LAYOUT_ERROR_LABEL);
            }
        }

        let mut shader_binding_sizes = FastHashMap::default();

        let num_attachments = desc.fragment.as_ref().map(|f| f.targets.len()).unwrap_or(0);
        let max_attachments = self.limits.max_color_attachments as usize;
        if num_attachments > max_attachments {
            return Err(pipeline::CreateRenderPipelineError::ColorAttachment(
                command::ColorAttachmentError::TooMany {
                    given: num_attachments,
                    limit: max_attachments,
                },
            ));
        }

        let color_targets = desc
            .fragment
            .as_ref()
            .map_or(&[][..], |fragment| &fragment.targets);
        let depth_stencil_state = desc.depth_stencil.as_ref();

        let cts: ArrayVec<_, { hal::MAX_COLOR_ATTACHMENTS }> =
            color_targets.iter().filter_map(|x| x.as_ref()).collect();
        if !cts.is_empty() && {
            let first = &cts[0];
            cts[1..]
                .iter()
                .any(|ct| ct.write_mask != first.write_mask || ct.blend != first.blend)
        } {
            log::debug!("Color targets: {:?}", color_targets);
            self.require_downlevel_flags(wgt::DownlevelFlags::INDEPENDENT_BLEND)?;
        }

        let mut io = validation::StageIo::default();
        let mut validated_stages = wgt::ShaderStages::empty();

        let mut vertex_steps = Vec::with_capacity(desc.vertex.buffers.len());
        let mut vertex_buffers = Vec::with_capacity(desc.vertex.buffers.len());
        let mut total_attributes = 0;
        let mut shader_expects_dual_source_blending = false;
        let mut pipeline_expects_dual_source_blending = false;
        for (i, vb_state) in desc.vertex.buffers.iter().enumerate() {
            let mut last_stride = 0;
            for attribute in vb_state.attributes.iter() {
                last_stride = last_stride.max(attribute.offset + attribute.format.size());
            }
            vertex_steps.push(pipeline::VertexStep {
                stride: vb_state.array_stride,
                last_stride,
                mode: vb_state.step_mode,
            });
            if vb_state.attributes.is_empty() {
                continue;
            }
            if vb_state.array_stride > self.limits.max_vertex_buffer_array_stride as u64 {
                return Err(pipeline::CreateRenderPipelineError::VertexStrideTooLarge {
                    index: i as u32,
                    given: vb_state.array_stride as u32,
                    limit: self.limits.max_vertex_buffer_array_stride,
                });
            }
            if vb_state.array_stride % wgt::VERTEX_STRIDE_ALIGNMENT != 0 {
                return Err(pipeline::CreateRenderPipelineError::UnalignedVertexStride {
                    index: i as u32,
                    stride: vb_state.array_stride,
                });
            }
            vertex_buffers.push(hal::VertexBufferLayout {
                array_stride: vb_state.array_stride,
                step_mode: vb_state.step_mode,
                attributes: vb_state.attributes.as_ref(),
            });

            for attribute in vb_state.attributes.iter() {
                if attribute.offset >= 0x10000000 {
                    return Err(
                        pipeline::CreateRenderPipelineError::InvalidVertexAttributeOffset {
                            location: attribute.shader_location,
                            offset: attribute.offset,
                        },
                    );
                }

                if let wgt::VertexFormat::Float64
                | wgt::VertexFormat::Float64x2
                | wgt::VertexFormat::Float64x3
                | wgt::VertexFormat::Float64x4 = attribute.format
                {
                    self.require_features(wgt::Features::VERTEX_ATTRIBUTE_64BIT)?;
                }

                let previous = io.insert(
                    attribute.shader_location,
                    validation::InterfaceVar::vertex_attribute(attribute.format),
                );

                if previous.is_some() {
                    return Err(pipeline::CreateRenderPipelineError::ShaderLocationClash(
                        attribute.shader_location,
                    ));
                }
            }
            total_attributes += vb_state.attributes.len();
        }

        if vertex_buffers.len() > self.limits.max_vertex_buffers as usize {
            return Err(pipeline::CreateRenderPipelineError::TooManyVertexBuffers {
                given: vertex_buffers.len() as u32,
                limit: self.limits.max_vertex_buffers,
            });
        }
        if total_attributes > self.limits.max_vertex_attributes as usize {
            return Err(
                pipeline::CreateRenderPipelineError::TooManyVertexAttributes {
                    given: total_attributes as u32,
                    limit: self.limits.max_vertex_attributes,
                },
            );
        }

        if desc.primitive.strip_index_format.is_some() && !desc.primitive.topology.is_strip() {
            return Err(
                pipeline::CreateRenderPipelineError::StripIndexFormatForNonStripTopology {
                    strip_index_format: desc.primitive.strip_index_format,
                    topology: desc.primitive.topology,
                },
            );
        }

        if desc.primitive.unclipped_depth {
            self.require_features(wgt::Features::DEPTH_CLIP_CONTROL)?;
        }

        if desc.primitive.polygon_mode == wgt::PolygonMode::Line {
            self.require_features(wgt::Features::POLYGON_MODE_LINE)?;
        }
        if desc.primitive.polygon_mode == wgt::PolygonMode::Point {
            self.require_features(wgt::Features::POLYGON_MODE_POINT)?;
        }

        if desc.primitive.conservative {
            self.require_features(wgt::Features::CONSERVATIVE_RASTERIZATION)?;
        }

        if desc.primitive.conservative && desc.primitive.polygon_mode != wgt::PolygonMode::Fill {
            return Err(
                pipeline::CreateRenderPipelineError::ConservativeRasterizationNonFillPolygonMode,
            );
        }

        let mut target_specified = false;

        for (i, cs) in color_targets.iter().enumerate() {
            if let Some(cs) = cs.as_ref() {
                target_specified = true;
                let error = loop {
                    if cs.write_mask.contains_invalid_bits() {
                        break Some(pipeline::ColorStateError::InvalidWriteMask(cs.write_mask));
                    }

                    let format_features = self.describe_format_features(adapter, cs.format)?;
                    if !format_features
                        .allowed_usages
                        .contains(wgt::TextureUsages::RENDER_ATTACHMENT)
                    {
                        break Some(pipeline::ColorStateError::FormatNotRenderable(cs.format));
                    }
                    let blendable = format_features.flags.contains(Tfff::BLENDABLE);
                    let filterable = format_features.flags.contains(Tfff::FILTERABLE);
                    let adapter_specific = self
                        .features
                        .contains(wgt::Features::TEXTURE_ADAPTER_SPECIFIC_FORMAT_FEATURES);
                    // according to WebGPU specifications the texture needs to be
                    // [`TextureFormatFeatureFlags::FILTERABLE`] if blending is set - use
                    // [`Features::TEXTURE_ADAPTER_SPECIFIC_FORMAT_FEATURES`] to elude
                    // this limitation
                    if cs.blend.is_some() && (!blendable || (!filterable && !adapter_specific)) {
                        break Some(pipeline::ColorStateError::FormatNotBlendable(cs.format));
                    }
                    if !hal::FormatAspects::from(cs.format).contains(hal::FormatAspects::COLOR) {
                        break Some(pipeline::ColorStateError::FormatNotColor(cs.format));
                    }

                    if desc.multisample.count > 1
                        && !format_features
                            .flags
                            .sample_count_supported(desc.multisample.count)
                    {
                        break Some(pipeline::ColorStateError::InvalidSampleCount(
                            desc.multisample.count,
                            cs.format,
                            cs.format
                                .guaranteed_format_features(self.features)
                                .flags
                                .supported_sample_counts(),
                            adapter
                                .get_texture_format_features(cs.format)
                                .flags
                                .supported_sample_counts(),
                        ));
                    }

                    if let Some(blend_mode) = cs.blend {
                        for factor in [
                            blend_mode.color.src_factor,
                            blend_mode.color.dst_factor,
                            blend_mode.alpha.src_factor,
                            blend_mode.alpha.dst_factor,
                        ] {
                            if factor.ref_second_blend_source() {
                                self.require_features(wgt::Features::DUAL_SOURCE_BLENDING)?;
                                if i == 0 {
                                    pipeline_expects_dual_source_blending = true;
                                    break;
                                } else {
                                    return Err(pipeline::CreateRenderPipelineError
                            ::BlendFactorOnUnsupportedTarget { factor, target: i as u32 });
                                }
                            }
                        }
                    }

                    break None;
                };
                if let Some(e) = error {
                    return Err(pipeline::CreateRenderPipelineError::ColorState(i as u8, e));
                }
            }
        }

        let limit = self.limits.max_color_attachment_bytes_per_sample;
        let formats = color_targets
            .iter()
            .map(|cs| cs.as_ref().map(|cs| cs.format));
        if let Err(total) = validate_color_attachment_bytes_per_sample(formats, limit) {
            return Err(pipeline::CreateRenderPipelineError::ColorAttachment(
                command::ColorAttachmentError::TooManyBytesPerSample { total, limit },
            ));
        }

        if let Some(ds) = depth_stencil_state {
            target_specified = true;
            let error = loop {
                let format_features = self.describe_format_features(adapter, ds.format)?;
                if !format_features
                    .allowed_usages
                    .contains(wgt::TextureUsages::RENDER_ATTACHMENT)
                {
                    break Some(pipeline::DepthStencilStateError::FormatNotRenderable(
                        ds.format,
                    ));
                }

                let aspect = hal::FormatAspects::from(ds.format);
                if ds.is_depth_enabled() && !aspect.contains(hal::FormatAspects::DEPTH) {
                    break Some(pipeline::DepthStencilStateError::FormatNotDepth(ds.format));
                }
                if ds.stencil.is_enabled() && !aspect.contains(hal::FormatAspects::STENCIL) {
                    break Some(pipeline::DepthStencilStateError::FormatNotStencil(
                        ds.format,
                    ));
                }
                if desc.multisample.count > 1
                    && !format_features
                        .flags
                        .sample_count_supported(desc.multisample.count)
                {
                    break Some(pipeline::DepthStencilStateError::InvalidSampleCount(
                        desc.multisample.count,
                        ds.format,
                        ds.format
                            .guaranteed_format_features(self.features)
                            .flags
                            .supported_sample_counts(),
                        adapter
                            .get_texture_format_features(ds.format)
                            .flags
                            .supported_sample_counts(),
                    ));
                }

                break None;
            };
            if let Some(e) = error {
                return Err(pipeline::CreateRenderPipelineError::DepthStencilState(e));
            }

            if ds.bias.clamp != 0.0 {
                self.require_downlevel_flags(wgt::DownlevelFlags::DEPTH_BIAS_CLAMP)?;
            }
        }

        if !target_specified {
            return Err(pipeline::CreateRenderPipelineError::NoTargetSpecified);
        }

        // Get the pipeline layout from the desc if it is provided.
        let pipeline_layout = match desc.layout {
            Some(pipeline_layout_id) => {
                let pipeline_layout = hub
                    .pipeline_layouts
                    .get(pipeline_layout_id)
                    .map_err(|_| pipeline::CreateRenderPipelineError::InvalidLayout)?;

                if pipeline_layout.device.as_info().id() != self.as_info().id() {
                    return Err(DeviceError::WrongDevice.into());
                }

                Some(pipeline_layout)
            }
            None => None,
        };

        let mut binding_layout_source = match pipeline_layout {
            Some(ref pipeline_layout) => {
                validation::BindingLayoutSource::Provided(pipeline_layout.get_binding_maps())
            }
            None => validation::BindingLayoutSource::new_derived(&self.limits),
        };

        let samples = {
            let sc = desc.multisample.count;
            if sc == 0 || sc > 32 || !conv::is_power_of_two_u32(sc) {
                return Err(pipeline::CreateRenderPipelineError::InvalidSampleCount(sc));
            }
            sc
        };

        let vertex_shader_module;
        let vertex_entry_point_name;

        let vertex_stage = {
            let stage_desc = &desc.vertex.stage;
            let stage = wgt::ShaderStages::VERTEX;

            vertex_shader_module = hub.shader_modules.get(stage_desc.module).map_err(|_| {
                pipeline::CreateRenderPipelineError::Stage {
                    stage,
                    error: validation::StageError::InvalidModule,
                }
            })?;
            if vertex_shader_module.device.as_info().id() != self.as_info().id() {
                return Err(DeviceError::WrongDevice.into());
            }

            let stage_err = |error| pipeline::CreateRenderPipelineError::Stage { stage, error };

            vertex_entry_point_name = vertex_shader_module
                .finalize_entry_point_name(
                    stage,
                    stage_desc.entry_point.as_ref().map(|ep| ep.as_ref()),
                )
                .map_err(stage_err)?;

            if let Some(ref interface) = vertex_shader_module.interface {
                io = interface
                    .check_stage(
                        &mut binding_layout_source,
                        &mut shader_binding_sizes,
                        &vertex_entry_point_name,
                        stage,
                        io,
                        desc.depth_stencil.as_ref().map(|d| d.depth_compare),
                    )
                    .map_err(stage_err)?;
                validated_stages |= stage;
            }

            hal::ProgrammableStage {
                module: vertex_shader_module.raw(),
                entry_point: &vertex_entry_point_name,
                constants: stage_desc.constants.as_ref(),
                zero_initialize_workgroup_memory: stage_desc.zero_initialize_workgroup_memory,
                vertex_pulling_transform: stage_desc.vertex_pulling_transform,
            }
        };

        let mut fragment_shader_module = None;
        let fragment_entry_point_name;
        let fragment_stage = match desc.fragment {
            Some(ref fragment_state) => {
                let stage = wgt::ShaderStages::FRAGMENT;

                let shader_module = fragment_shader_module.insert(
                    hub.shader_modules
                        .get(fragment_state.stage.module)
                        .map_err(|_| pipeline::CreateRenderPipelineError::Stage {
                            stage,
                            error: validation::StageError::InvalidModule,
                        })?,
                );

                let stage_err = |error| pipeline::CreateRenderPipelineError::Stage { stage, error };

                fragment_entry_point_name = shader_module
                    .finalize_entry_point_name(
                        stage,
                        fragment_state
                            .stage
                            .entry_point
                            .as_ref()
                            .map(|ep| ep.as_ref()),
                    )
                    .map_err(stage_err)?;

                if validated_stages == wgt::ShaderStages::VERTEX {
                    if let Some(ref interface) = shader_module.interface {
                        io = interface
                            .check_stage(
                                &mut binding_layout_source,
                                &mut shader_binding_sizes,
                                &fragment_entry_point_name,
                                stage,
                                io,
                                desc.depth_stencil.as_ref().map(|d| d.depth_compare),
                            )
                            .map_err(stage_err)?;
                        validated_stages |= stage;
                    }
                }

                if let Some(ref interface) = shader_module.interface {
                    shader_expects_dual_source_blending = interface
                        .fragment_uses_dual_source_blending(&fragment_entry_point_name)
                        .map_err(|error| pipeline::CreateRenderPipelineError::Stage {
                            stage,
                            error,
                        })?;
                }

                Some(hal::ProgrammableStage {
                    module: shader_module.raw(),
                    entry_point: &fragment_entry_point_name,
                    constants: fragment_state.stage.constants.as_ref(),
                    zero_initialize_workgroup_memory: fragment_state
                        .stage
                        .zero_initialize_workgroup_memory,
                    vertex_pulling_transform: false,
                })
            }
            None => None,
        };

        if !pipeline_expects_dual_source_blending && shader_expects_dual_source_blending {
            return Err(
                pipeline::CreateRenderPipelineError::ShaderExpectsPipelineToUseDualSourceBlending,
            );
        }
        if pipeline_expects_dual_source_blending && !shader_expects_dual_source_blending {
            return Err(
                pipeline::CreateRenderPipelineError::PipelineExpectsShaderToUseDualSourceBlending,
            );
        }

        if validated_stages.contains(wgt::ShaderStages::FRAGMENT) {
            for (i, output) in io.iter() {
                match color_targets.get(*i as usize) {
                    Some(Some(state)) => {
                        validation::check_texture_format(state.format, &output.ty).map_err(
                            |pipeline| {
                                pipeline::CreateRenderPipelineError::ColorState(
                                    *i as u8,
                                    pipeline::ColorStateError::IncompatibleFormat {
                                        pipeline,
                                        shader: output.ty,
                                    },
                                )
                            },
                        )?;
                    }
                    _ => {
                        log::warn!(
                            "The fragment stage {:?} output @location({}) values are ignored",
                            fragment_stage
                                .as_ref()
                                .map_or("", |stage| stage.entry_point),
                            i
                        );
                    }
                }
            }
        }
        let last_stage = match desc.fragment {
            Some(_) => wgt::ShaderStages::FRAGMENT,
            None => wgt::ShaderStages::VERTEX,
        };
        if desc.layout.is_none() && !validated_stages.contains(last_stage) {
            return Err(pipeline::ImplicitLayoutError::ReflectionError(last_stage).into());
        }

        let pipeline_layout = match binding_layout_source {
            validation::BindingLayoutSource::Provided(_) => {
                drop(binding_layout_source);
                pipeline_layout.unwrap()
            }
            validation::BindingLayoutSource::Derived(entries) => self.derive_pipeline_layout(
                implicit_context,
                entries,
                &hub.bind_group_layouts,
                &hub.pipeline_layouts,
            )?,
        };

        // Multiview is only supported if the feature is enabled
        if desc.multiview.is_some() {
            self.require_features(wgt::Features::MULTIVIEW)?;
        }

        if !self
            .downlevel
            .flags
            .contains(wgt::DownlevelFlags::BUFFER_BINDINGS_NOT_16_BYTE_ALIGNED)
        {
            for (binding, size) in shader_binding_sizes.iter() {
                if size.get() % 16 != 0 {
                    return Err(pipeline::CreateRenderPipelineError::UnalignedShader {
                        binding: binding.binding,
                        group: binding.group,
                        size: size.get(),
                    });
                }
            }
        }

        let late_sized_buffer_groups =
            Device::make_late_sized_buffer_groups(&shader_binding_sizes, &pipeline_layout);

        let pipeline_cache = 'cache: {
            let Some(cache) = desc.cache else {
                break 'cache None;
            };
            let Ok(cache) = hub.pipeline_caches.get(cache) else {
                break 'cache None;
            };

            if cache.device.as_info().id() != self.as_info().id() {
                return Err(DeviceError::WrongDevice.into());
            }
            Some(cache)
        };

        let pipeline_desc = hal::RenderPipelineDescriptor {
            label: desc.label.to_hal(self.instance_flags),
            layout: pipeline_layout.raw(),
            vertex_buffers: &vertex_buffers,
            vertex_stage,
            primitive: desc.primitive,
            depth_stencil: desc.depth_stencil.clone(),
            multisample: desc.multisample,
            fragment_stage,
            color_targets,
            multiview: desc.multiview,
            cache: pipeline_cache.as_ref().and_then(|it| it.raw.as_ref()),
        };
        let raw = unsafe {
            self.raw
                .as_ref()
                .unwrap()
                .create_render_pipeline(&pipeline_desc)
        }
        .map_err(|err| match err {
            hal::PipelineError::Device(error) => {
                pipeline::CreateRenderPipelineError::Device(error.into())
            }
            hal::PipelineError::Linkage(stage, msg) => {
                pipeline::CreateRenderPipelineError::Internal { stage, error: msg }
            }
            hal::PipelineError::EntryPoint(stage) => {
                pipeline::CreateRenderPipelineError::Internal {
                    stage: hal::auxil::map_naga_stage(stage),
                    error: ENTRYPOINT_FAILURE_ERROR.to_string(),
                }
            }
        })?;

        let pass_context = RenderPassContext {
            attachments: AttachmentData {
                colors: color_targets
                    .iter()
                    .map(|state| state.as_ref().map(|s| s.format))
                    .collect(),
                resolves: ArrayVec::new(),
                depth_stencil: depth_stencil_state.as_ref().map(|state| state.format),
            },
            sample_count: samples,
            multiview: desc.multiview,
        };

        let mut flags = pipeline::PipelineFlags::empty();
        for state in color_targets.iter().filter_map(|s| s.as_ref()) {
            if let Some(ref bs) = state.blend {
                if bs.color.uses_constant() | bs.alpha.uses_constant() {
                    flags |= pipeline::PipelineFlags::BLEND_CONSTANT;
                }
            }
        }
        if let Some(ds) = depth_stencil_state.as_ref() {
            if ds.stencil.is_enabled() && ds.stencil.needs_ref_value() {
                flags |= pipeline::PipelineFlags::STENCIL_REFERENCE;
            }
            if !ds.is_depth_read_only() {
                flags |= pipeline::PipelineFlags::WRITES_DEPTH;
            }
            if !ds.is_stencil_read_only(desc.primitive.cull_mode) {
                flags |= pipeline::PipelineFlags::WRITES_STENCIL;
            }
        }

        let shader_modules = {
            let mut shader_modules = ArrayVec::new();
            shader_modules.push(vertex_shader_module);
            shader_modules.extend(fragment_shader_module);
            shader_modules
        };

        let pipeline = pipeline::RenderPipeline {
            raw: Some(raw),
            layout: pipeline_layout,
            device: self.clone(),
            pass_context,
            _shader_modules: shader_modules,
            flags,
            strip_index_format: desc.primitive.strip_index_format,
            vertex_steps,
            late_sized_buffer_groups,
            info: ResourceInfo::new(
                desc.label.borrow_or_default(),
                Some(self.tracker_indices.render_pipelines.clone()),
            ),
        };
        Ok(pipeline)
    }

    /// # Safety
    /// The `data` field on `desc` must have previously been returned from [`crate::global::Global::pipeline_cache_get_data`]
    pub unsafe fn create_pipeline_cache(
        self: &Arc<Self>,
        desc: &pipeline::PipelineCacheDescriptor,
    ) -> Result<pipeline::PipelineCache<A>, pipeline::CreatePipelineCacheError> {
        use crate::pipeline_cache;
        self.require_features(wgt::Features::PIPELINE_CACHE)?;
        let data = if let Some((data, validation_key)) = desc
            .data
            .as_ref()
            .zip(self.raw().pipeline_cache_validation_key())
        {
            let data = pipeline_cache::validate_pipeline_cache(
                data,
                &self.adapter.raw.info,
                validation_key,
            );
            match data {
                Ok(data) => Some(data),
                Err(e) if e.was_avoidable() || !desc.fallback => return Err(e.into()),
                // If the error was unavoidable and we are asked to fallback, do so
                Err(_) => None,
            }
        } else {
            None
        };
        let cache_desc = hal::PipelineCacheDescriptor {
            data,
            label: desc.label.to_hal(self.instance_flags),
        };
        let raw = match unsafe { self.raw().create_pipeline_cache(&cache_desc) } {
            Ok(raw) => raw,
            Err(e) => return Err(e.into()),
        };
        let cache = pipeline::PipelineCache {
            device: self.clone(),
            info: ResourceInfo::new(
                desc.label.borrow_or_default(),
                Some(self.tracker_indices.pipeline_caches.clone()),
            ),
            // This would be none in the error condition, which we don't implement yet
            raw: Some(raw),
        };
        Ok(cache)
    }

    pub(crate) fn get_texture_format_features(
        &self,
        adapter: &Adapter<A>,
        format: TextureFormat,
    ) -> wgt::TextureFormatFeatures {
        // Variant of adapter.get_texture_format_features that takes device features into account
        use wgt::TextureFormatFeatureFlags as tfsc;
        let mut format_features = adapter.get_texture_format_features(format);
        if (format == TextureFormat::R32Float
            || format == TextureFormat::Rg32Float
            || format == TextureFormat::Rgba32Float)
            && !self.features.contains(wgt::Features::FLOAT32_FILTERABLE)
        {
            format_features.flags.set(tfsc::FILTERABLE, false);
        }
        format_features
    }

    pub(crate) fn describe_format_features(
        &self,
        adapter: &Adapter<A>,
        format: TextureFormat,
    ) -> Result<wgt::TextureFormatFeatures, MissingFeatures> {
        self.require_features(format.required_features())?;

        let using_device_features = self
            .features
            .contains(wgt::Features::TEXTURE_ADAPTER_SPECIFIC_FORMAT_FEATURES);
        // If we're running downlevel, we need to manually ask the backend what
        // we can use as we can't trust WebGPU.
        let downlevel = !self
            .downlevel
            .flags
            .contains(wgt::DownlevelFlags::WEBGPU_TEXTURE_FORMAT_SUPPORT);

        if using_device_features || downlevel {
            Ok(self.get_texture_format_features(adapter, format))
        } else {
            Ok(format.guaranteed_format_features(self.features))
        }
    }

    pub(crate) fn wait_for_submit(
        &self,
        submission_index: SubmissionIndex,
    ) -> Result<(), WaitIdleError> {
        let guard = self.fence.read();
        let fence = guard.as_ref().unwrap();
        let last_done_index = unsafe {
            self.raw
                .as_ref()
                .unwrap()
                .get_fence_value(fence)
                .map_err(DeviceError::from)?
        };
        if last_done_index < submission_index {
            log::info!("Waiting for submission {:?}", submission_index);
            unsafe {
                self.raw
                    .as_ref()
                    .unwrap()
                    .wait(fence, submission_index, !0)
                    .map_err(DeviceError::from)?
            };
            drop(guard);
            let closures = self
                .lock_life()
                .triage_submissions(submission_index, &self.command_allocator);
            assert!(
                closures.is_empty(),
                "wait_for_submit is not expected to work with closures"
            );
        }
        Ok(())
    }

    pub(crate) fn create_query_set(
        self: &Arc<Self>,
        desc: &resource::QuerySetDescriptor,
    ) -> Result<QuerySet<A>, resource::CreateQuerySetError> {
        use resource::CreateQuerySetError as Error;

        match desc.ty {
            wgt::QueryType::Occlusion => {}
            wgt::QueryType::Timestamp => {
                self.require_features(wgt::Features::TIMESTAMP_QUERY)?;
            }
            wgt::QueryType::PipelineStatistics(..) => {
                self.require_features(wgt::Features::PIPELINE_STATISTICS_QUERY)?;
            }
        }

        if desc.count == 0 {
            return Err(Error::ZeroCount);
        }

        if desc.count > wgt::QUERY_SET_MAX_QUERIES {
            return Err(Error::TooManyQueries {
                count: desc.count,
                maximum: wgt::QUERY_SET_MAX_QUERIES,
            });
        }

        let hal_desc = desc.map_label(|label| label.to_hal(self.instance_flags));
        Ok(QuerySet {
            raw: Some(unsafe { self.raw().create_query_set(&hal_desc).unwrap() }),
            device: self.clone(),
            info: ResourceInfo::new("", Some(self.tracker_indices.query_sets.clone())),
            desc: desc.map_label(|_| ()),
        })
    }

    pub(crate) fn lose(&self, message: &str) {
        // Follow the steps at https://gpuweb.github.io/gpuweb/#lose-the-device.

        // Mark the device explicitly as invalid. This is checked in various
        // places to prevent new work from being submitted.
        self.valid.store(false, Ordering::Release);

        // 1) Resolve the GPUDevice device.lost promise.
        let mut life_lock = self.lock_life();
        let closure = life_lock.device_lost_closure.take();
        // It's important to not hold the lock while calling the closure and while calling
        // release_gpu_resources which may take the lock again.
        drop(life_lock);

        if let Some(device_lost_closure) = closure {
            device_lost_closure.call(DeviceLostReason::Unknown, message.to_string());
        }

        // 2) Complete any outstanding mapAsync() steps.
        // 3) Complete any outstanding onSubmittedWorkDone() steps.

        // These parts are passively accomplished by setting valid to false,
        // since that will prevent any new work from being added to the queues.
        // Future calls to poll_devices will continue to check the work queues
        // until they are cleared, and then drop the device.

        // Eagerly release GPU resources.
        self.release_gpu_resources();
    }

    pub(crate) fn release_gpu_resources(&self) {
        // This is called when the device is lost, which makes every associated
        // resource invalid and unusable. This is an opportunity to release all of
        // the underlying gpu resources, even though the objects remain visible to
        // the user agent. We purge this memory naturally when resources have been
        // moved into the appropriate buckets, so this function just needs to
        // initiate movement into those buckets, and it can do that by calling
        // "destroy" on all the resources we know about.

        // During these iterations, we discard all errors. We don't care!
        let trackers = self.trackers.lock();
        for buffer in trackers.buffers.used_resources() {
            let _ = buffer.destroy();
        }
        for texture in trackers.textures.used_resources() {
            let _ = texture.destroy();
        }
    }

    pub(crate) fn new_usage_scope(&self) -> UsageScope<'_, A> {
        UsageScope::new_pooled(&self.usage_scopes, &self.tracker_indices)
    }
}

impl<A: HalApi> Device<A> {
    pub(crate) fn destroy_command_buffer(&self, mut cmd_buf: command::CommandBuffer<A>) {
        let mut baked = cmd_buf.extract_baked_commands();
        unsafe {
            baked.encoder.reset_all(baked.list.into_iter());
        }
        unsafe {
            self.raw
                .as_ref()
                .unwrap()
                .destroy_command_encoder(baked.encoder);
        }
    }

    /// Wait for idle and remove resources that we can, before we die.
    pub(crate) fn prepare_to_die(&self) {
        self.pending_writes.lock().as_mut().unwrap().deactivate();
        let current_index = self.active_submission_index.load(Ordering::Relaxed);
        if let Err(error) = unsafe {
            let fence = self.fence.read();
            let fence = fence.as_ref().unwrap();
            self.raw
                .as_ref()
                .unwrap()
                .wait(fence, current_index, CLEANUP_WAIT_MS)
        } {
            log::error!("failed to wait for the device: {error}");
        }
        let mut life_tracker = self.lock_life();
        let _ = life_tracker.triage_submissions(current_index, &self.command_allocator);
        if let Some(device_lost_closure) = life_tracker.device_lost_closure.take() {
            // It's important to not hold the lock while calling the closure.
            drop(life_tracker);
            device_lost_closure.call(DeviceLostReason::Dropped, "Device is dying.".to_string());
        }
        #[cfg(feature = "trace")]
        {
            *self.trace.lock() = None;
        }
    }
}

impl<A: HalApi> Resource for Device<A> {
    const TYPE: ResourceType = "Device";

    type Marker = id::markers::Device;

    fn as_info(&self) -> &ResourceInfo<Self> {
        &self.info
    }

    fn as_info_mut(&mut self) -> &mut ResourceInfo<Self> {
        &mut self.info
    }
}<|MERGE_RESOLUTION|>--- conflicted
+++ resolved
@@ -139,14 +139,11 @@
     #[cfg(feature = "trace")]
     pub(crate) trace: Mutex<Option<trace::Trace>>,
     pub(crate) usage_scopes: UsageScopePool<A>,
-<<<<<<< HEAD
     pub(crate) last_acceleration_structure_build_command_index: AtomicU64,
-=======
 
     /// Temporary storage, cleared at the start of every call,
     /// retained only to save allocations.
     temp_suspected: Mutex<Option<ResourceMaps<A>>>,
->>>>>>> e7a528b6
 }
 
 pub(crate) enum DeferredDestroy<A: HalApi> {
@@ -1558,118 +1555,6 @@
         })
     }
 
-<<<<<<< HEAD
-    /// Create a validator with the given validation flags.
-    pub fn create_validator(
-        self: &Arc<Self>,
-        flags: naga::valid::ValidationFlags,
-    ) -> naga::valid::Validator {
-        use naga::valid::Capabilities as Caps;
-        let mut caps = Caps::empty();
-        caps.set(
-            Caps::PUSH_CONSTANT,
-            self.features.contains(wgt::Features::PUSH_CONSTANTS),
-        );
-        caps.set(
-            Caps::FLOAT64,
-            self.features.contains(wgt::Features::SHADER_F64),
-        );
-        caps.set(
-            Caps::PRIMITIVE_INDEX,
-            self.features
-                .contains(wgt::Features::SHADER_PRIMITIVE_INDEX),
-        );
-        caps.set(
-            Caps::SAMPLED_TEXTURE_AND_STORAGE_BUFFER_ARRAY_NON_UNIFORM_INDEXING,
-            self.features.contains(
-                wgt::Features::SAMPLED_TEXTURE_AND_STORAGE_BUFFER_ARRAY_NON_UNIFORM_INDEXING,
-            ),
-        );
-        caps.set(
-            Caps::UNIFORM_BUFFER_AND_STORAGE_TEXTURE_ARRAY_NON_UNIFORM_INDEXING,
-            self.features.contains(
-                wgt::Features::UNIFORM_BUFFER_AND_STORAGE_TEXTURE_ARRAY_NON_UNIFORM_INDEXING,
-            ),
-        );
-        // TODO: This needs a proper wgpu feature
-        caps.set(
-            Caps::SAMPLER_NON_UNIFORM_INDEXING,
-            self.features.contains(
-                wgt::Features::SAMPLED_TEXTURE_AND_STORAGE_BUFFER_ARRAY_NON_UNIFORM_INDEXING,
-            ),
-        );
-        caps.set(
-            Caps::STORAGE_TEXTURE_16BIT_NORM_FORMATS,
-            self.features
-                .contains(wgt::Features::TEXTURE_FORMAT_16BIT_NORM),
-        );
-        caps.set(
-            Caps::MULTIVIEW,
-            self.features.contains(wgt::Features::MULTIVIEW),
-        );
-        caps.set(
-            Caps::EARLY_DEPTH_TEST,
-            self.features
-                .contains(wgt::Features::SHADER_EARLY_DEPTH_TEST),
-        );
-        caps.set(
-            Caps::SHADER_INT64,
-            self.features.contains(wgt::Features::SHADER_INT64),
-        );
-        caps.set(
-            Caps::MULTISAMPLED_SHADING,
-            self.downlevel
-                .flags
-                .contains(wgt::DownlevelFlags::MULTISAMPLED_SHADING),
-        );
-        caps.set(
-            Caps::RAY_QUERY,
-            self.features.contains(wgt::Features::RAY_QUERY),
-        );
-        caps.set(
-            Caps::DUAL_SOURCE_BLENDING,
-            self.features.contains(wgt::Features::DUAL_SOURCE_BLENDING),
-        );
-        caps.set(
-            Caps::CUBE_ARRAY_TEXTURES,
-            self.downlevel
-                .flags
-                .contains(wgt::DownlevelFlags::CUBE_ARRAY_TEXTURES),
-        );
-        caps.set(
-            Caps::SUBGROUP,
-            self.features
-                .intersects(wgt::Features::SUBGROUP | wgt::Features::SUBGROUP_VERTEX),
-        );
-        caps.set(
-            Caps::SUBGROUP_BARRIER,
-            self.features.intersects(wgt::Features::SUBGROUP_BARRIER),
-        );
-
-        let mut subgroup_stages = naga::valid::ShaderStages::empty();
-        subgroup_stages.set(
-            naga::valid::ShaderStages::COMPUTE | naga::valid::ShaderStages::FRAGMENT,
-            self.features.contains(wgt::Features::SUBGROUP),
-        );
-        subgroup_stages.set(
-            naga::valid::ShaderStages::VERTEX,
-            self.features.contains(wgt::Features::SUBGROUP_VERTEX),
-        );
-
-        let subgroup_operations = if caps.contains(Caps::SUBGROUP) {
-            use naga::valid::SubgroupOperationSet as S;
-            S::BASIC | S::VOTE | S::ARITHMETIC | S::BALLOT | S::SHUFFLE | S::SHUFFLE_RELATIVE
-        } else {
-            naga::valid::SubgroupOperationSet::empty()
-        };
-        let mut validator = naga::valid::Validator::new(flags, caps);
-        validator.subgroup_stages(subgroup_stages);
-        validator.subgroup_operations(subgroup_operations);
-        validator
-    }
-
-=======
->>>>>>> e7a528b6
     #[allow(unused_unsafe)]
     pub(crate) unsafe fn create_shader_module_spirv<'a>(
         self: &Arc<Self>,
