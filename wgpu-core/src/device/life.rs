use crate::{
    binding_model::{BindGroup, BindGroupLayout, PipelineLayout},
    command::RenderBundle,
    device::{
        queue::{EncoderInFlight, SubmittedWorkDoneClosure, TempResource},
        DeviceError, DeviceLostClosure,
    },
    hal_api::HalApi,
    id::{
        self, BindGroupId, BindGroupLayoutId, BufferId, ComputePipelineId, PipelineLayoutId,
        QuerySetId, RenderBundleId, RenderPipelineId, SamplerId, StagingBufferId, TextureId,
        TextureViewId,
    },
    pipeline::{ComputePipeline, RenderPipeline},
    resource::{
        self, Buffer, DestroyedBuffer, DestroyedTexture, QuerySet, Resource, Sampler,
        StagingBuffer, Texture, TextureView,
    },
    track::{ResourceTracker, Tracker},
    FastHashMap, SubmissionIndex,
};
use smallvec::SmallVec;

use crate::id::{BlasId, TlasId};
use crate::resource::{Blas, Tlas};
use parking_lot::Mutex;
use std::sync::Arc;
use thiserror::Error;

/// A struct that keeps lists of resources that are no longer needed by the user.
#[derive(Default)]
pub(crate) struct ResourceMaps<A: HalApi> {
    pub buffers: FastHashMap<BufferId, Arc<Buffer<A>>>,
    pub staging_buffers: FastHashMap<StagingBufferId, Arc<StagingBuffer<A>>>,
    pub textures: FastHashMap<TextureId, Arc<Texture<A>>>,
    pub texture_views: FastHashMap<TextureViewId, Arc<TextureView<A>>>,
    pub samplers: FastHashMap<SamplerId, Arc<Sampler<A>>>,
    pub bind_groups: FastHashMap<BindGroupId, Arc<BindGroup<A>>>,
    pub bind_group_layouts: FastHashMap<BindGroupLayoutId, Arc<BindGroupLayout<A>>>,
    pub render_pipelines: FastHashMap<RenderPipelineId, Arc<RenderPipeline<A>>>,
    pub compute_pipelines: FastHashMap<ComputePipelineId, Arc<ComputePipeline<A>>>,
    pub pipeline_layouts: FastHashMap<PipelineLayoutId, Arc<PipelineLayout<A>>>,
    pub render_bundles: FastHashMap<RenderBundleId, Arc<RenderBundle<A>>>,
    pub query_sets: FastHashMap<QuerySetId, Arc<QuerySet<A>>>,
    pub blas_s: FastHashMap<BlasId, Arc<Blas<A>>>,
    pub tlas_s: FastHashMap<TlasId, Arc<Tlas<A>>>,
    pub destroyed_buffers: FastHashMap<BufferId, Arc<DestroyedBuffer<A>>>,
    pub destroyed_textures: FastHashMap<TextureId, Arc<DestroyedTexture<A>>>,
}

impl<A: HalApi> ResourceMaps<A> {
    pub(crate) fn new() -> Self {
        ResourceMaps {
            buffers: FastHashMap::default(),
            staging_buffers: FastHashMap::default(),
            textures: FastHashMap::default(),
            texture_views: FastHashMap::default(),
            samplers: FastHashMap::default(),
            bind_groups: FastHashMap::default(),
            bind_group_layouts: FastHashMap::default(),
            render_pipelines: FastHashMap::default(),
            compute_pipelines: FastHashMap::default(),
            pipeline_layouts: FastHashMap::default(),
            render_bundles: FastHashMap::default(),
            query_sets: FastHashMap::default(),
            blas_s: FastHashMap::default(),
            tlas_s: FastHashMap::default(),
            destroyed_buffers: FastHashMap::default(),
            destroyed_textures: FastHashMap::default(),
        }
    }

    pub(crate) fn clear(&mut self) {
        let ResourceMaps {
            buffers,
            staging_buffers,
            textures,
            texture_views,
            samplers,
            bind_groups,
            bind_group_layouts,
            render_pipelines,
            compute_pipelines,
            pipeline_layouts,
            render_bundles,
            query_sets,
            destroyed_buffers,
            tlas_s,
            blas_s,
            destroyed_textures,
        } = self;
        buffers.clear();
        staging_buffers.clear();
        textures.clear();
        texture_views.clear();
        samplers.clear();
        bind_groups.clear();
        bind_group_layouts.clear();
        render_pipelines.clear();
        compute_pipelines.clear();
        pipeline_layouts.clear();
        render_bundles.clear();
        query_sets.clear();
        blas_s.clear();
        tlas_s.clear();
        destroyed_buffers.clear();
        destroyed_textures.clear();
    }

    pub(crate) fn extend(&mut self, mut other: Self) {
        let ResourceMaps {
            buffers,
            staging_buffers,
            textures,
            texture_views,
            samplers,
            bind_groups,
            bind_group_layouts,
            render_pipelines,
            compute_pipelines,
            pipeline_layouts,
            render_bundles,
            query_sets,
            tlas_s,
            blas_s,
            destroyed_buffers,
            destroyed_textures,
        } = self;
        buffers.extend(other.buffers.drain());
        staging_buffers.extend(other.staging_buffers.drain());
        textures.extend(other.textures.drain());
        texture_views.extend(other.texture_views.drain());
        samplers.extend(other.samplers.drain());
        bind_groups.extend(other.bind_groups.drain());
        bind_group_layouts.extend(other.bind_group_layouts.drain());
        render_pipelines.extend(other.render_pipelines.drain());
        compute_pipelines.extend(other.compute_pipelines.drain());
        pipeline_layouts.extend(other.pipeline_layouts.drain());
        render_bundles.extend(other.render_bundles.drain());
        query_sets.extend(other.query_sets.drain());
        tlas_s.extend(other.tlas_s.drain());
        blas_s.extend(other.blas_s.drain());
        destroyed_buffers.extend(other.destroyed_buffers.drain());
        destroyed_textures.extend(other.destroyed_textures.drain());
    }
}

/// Resources used by a queue submission, and work to be done once it completes.
struct ActiveSubmission<A: HalApi> {
    /// The index of the submission we track.
    ///
    /// When `Device::fence`'s value is greater than or equal to this, our queue
    /// submission has completed.
    index: SubmissionIndex,

    /// Resources to be freed once this queue submission has completed.
    ///
    /// When the device is polled, for completed submissions,
    /// `triage_submissions` removes resources that don't need to be held alive any longer
    /// from there.
    ///
    /// This includes things like temporary resources and resources that are
    /// used by submitted commands but have been dropped by the user (meaning that
    /// this submission is their last reference.)
    last_resources: ResourceMaps<A>,

    /// Buffers to be mapped once this submission has completed.
    mapped: Vec<Arc<Buffer<A>>>,

    encoders: Vec<EncoderInFlight<A>>,

    /// List of queue "on_submitted_work_done" closures to be called once this
    /// submission has completed.
    work_done_closures: SmallVec<[SubmittedWorkDoneClosure; 1]>,
}

#[derive(Clone, Debug, Error)]
#[non_exhaustive]
pub enum WaitIdleError {
    #[error(transparent)]
    Device(#[from] DeviceError),
    #[error("Tried to wait using a submission index from the wrong device. Submission index is from device {0:?}. Called poll on device {1:?}.")]
    WrongSubmissionIndex(id::QueueId, id::DeviceId),
    #[error("GPU got stuck :(")]
    StuckGpu,
}

/// Resource tracking for a device.
///
/// ## Host mapping buffers
///
/// A buffer cannot be mapped until all active queue submissions that use it
/// have completed. To that end:
///
/// -   Each buffer's `ResourceInfo::submission_index` records the index of the
///     most recent queue submission that uses that buffer.
///
/// -   Calling `Global::buffer_map_async` adds the buffer to
///     `self.mapped`, and changes `Buffer::map_state` to prevent it
///     from being used in any new submissions.
///
/// -   When the device is polled, the following `LifetimeTracker` methods decide
///     what should happen next:
///
///     1)  `triage_mapped` drains `self.mapped`, checking the submission index
///         of each buffer against the queue submissions that have finished
///         execution. Buffers used by submissions still in flight go in
///         `self.active[index].mapped`, and the rest go into
///         `self.ready_to_map`.
///
///     2)  `triage_submissions` moves entries in `self.active[i]` for completed
///         submissions to `self.ready_to_map`.  At this point, both
///         `self.active` and `self.ready_to_map` are up to date with the given
///         submission index.
///
///     3)  `handle_mapping` drains `self.ready_to_map` and actually maps the
///         buffers, collecting a list of notification closures to call. But any
///         buffers that were dropped by the user get moved to
///         `self.free_resources`.
///
/// Only calling `Global::buffer_map_async` clones a new `Arc` for the
/// buffer. This new `Arc` is only dropped by `handle_mapping`.
pub(crate) struct LifetimeTracker<A: HalApi> {
    /// Resources that the user has requested be mapped, but which are used by
    /// queue submissions still in flight.
    mapped: Vec<Arc<Buffer<A>>>,

    /// Buffers can be used in a submission that is yet to be made, by the
    /// means of `write_buffer()`, so we have a special place for them.
    pub future_suspected_buffers: Vec<Arc<Buffer<A>>>,

    /// Textures can be used in the upcoming submission by `write_texture`.
    pub future_suspected_textures: Vec<Arc<Texture<A>>>,

    /// Resources whose user handle has died (i.e. drop/destroy has been called)
    /// and will likely be ready for destruction soon.
    pub suspected_resources: ResourceMaps<A>,

    /// Resources used by queue submissions still in flight. One entry per
    /// submission, with older submissions appearing before younger.
    ///
    /// Entries are added by `track_submission` and drained by
    /// `LifetimeTracker::triage_submissions`. Lots of methods contribute data
    /// to particular entries.
    active: Vec<ActiveSubmission<A>>,

    /// Buffers the user has asked us to map, and which are not used by any
    /// queue submission still in flight.
    ready_to_map: Vec<Arc<Buffer<A>>>,

    /// Queue "on_submitted_work_done" closures that were initiated for while there is no
    /// currently pending submissions. These cannot be immediately invoked as they
    /// must happen _after_ all mapped buffer callbacks are mapped, so we defer them
    /// here until the next time the device is maintained.
    work_done_closures: SmallVec<[SubmittedWorkDoneClosure; 1]>,

    /// Closure to be called on "lose the device". This is invoked directly by
    /// device.lose or by the UserCallbacks returned from maintain when the device
    /// has been destroyed and its queues are empty.
    pub device_lost_closure: Option<DeviceLostClosure>,
}

impl<A: HalApi> LifetimeTracker<A> {
    pub fn new() -> Self {
        Self {
            mapped: Vec::new(),
            future_suspected_buffers: Vec::new(),
            future_suspected_textures: Vec::new(),
            suspected_resources: ResourceMaps::new(),
            active: Vec::new(),
            ready_to_map: Vec::new(),
            work_done_closures: SmallVec::new(),
            device_lost_closure: None,
        }
    }

    /// Return true if there are no queue submissions still in flight.
    pub fn queue_empty(&self) -> bool {
        self.active.is_empty()
    }

    /// Start tracking resources associated with a new queue submission.
    pub fn track_submission(
        &mut self,
        index: SubmissionIndex,
        temp_resources: impl Iterator<Item = TempResource<A>>,
        encoders: Vec<EncoderInFlight<A>>,
    ) {
        let mut last_resources = ResourceMaps::new();
        for res in temp_resources {
            match res {
                TempResource::Buffer(raw) => {
                    last_resources.buffers.insert(raw.as_info().id(), raw);
                }
                TempResource::StagingBuffer(raw) => {
                    last_resources
                        .staging_buffers
                        .insert(raw.as_info().id(), raw);
                }
                TempResource::DestroyedBuffer(destroyed) => {
                    last_resources
                        .destroyed_buffers
                        .insert(destroyed.id, destroyed);
                }
                TempResource::Texture(raw) => {
                    last_resources.textures.insert(raw.as_info().id(), raw);
                }
                TempResource::DestroyedTexture(destroyed) => {
                    last_resources
                        .destroyed_textures
                        .insert(destroyed.id, destroyed);
                }
                TempResource::Tlas(raw) => {
                    last_resources.tlas_s.insert(raw.as_info().id(), raw);
                }
                TempResource::Blas(raw) => {
                    last_resources.blas_s.insert(raw.as_info().id(), raw);
                }
            }
        }

        self.active.push(ActiveSubmission {
            index,
            last_resources,
            mapped: Vec::new(),
            encoders,
            work_done_closures: SmallVec::new(),
        });
    }

    pub fn post_submit(&mut self) {
        for v in self.future_suspected_buffers.drain(..).take(1) {
            self.suspected_resources.buffers.insert(v.as_info().id(), v);
        }
        for v in self.future_suspected_textures.drain(..).take(1) {
            self.suspected_resources
                .textures
                .insert(v.as_info().id(), v);
        }
    }

    pub(crate) fn map(&mut self, value: &Arc<Buffer<A>>) {
        self.mapped.push(value.clone());
    }

    /// Sort out the consequences of completed submissions.
    ///
    /// Assume that all submissions up through `last_done` have completed.
    ///
    /// -   Buffers used by those submissions are now ready to map, if
    ///     requested. Add any buffers in the submission's [`mapped`] list to
    ///     [`self.ready_to_map`], where [`LifetimeTracker::handle_mapping`] will find
    ///     them.
    ///
    /// -   Resources whose final use was in those submissions are now ready to
    ///     free. Add any resources in the submission's [`last_resources`] table
    ///     to [`self.free_resources`], where [`LifetimeTracker::cleanup`] will find
    ///     them.
    ///
    /// Return a list of [`SubmittedWorkDoneClosure`]s to run.
    ///
    /// [`mapped`]: ActiveSubmission::mapped
    /// [`self.ready_to_map`]: LifetimeTracker::ready_to_map
    /// [`last_resources`]: ActiveSubmission::last_resources
    /// [`self.free_resources`]: LifetimeTracker::free_resources
    /// [`SubmittedWorkDoneClosure`]: crate::device::queue::SubmittedWorkDoneClosure
    #[must_use]
    pub fn triage_submissions(
        &mut self,
        last_done: SubmissionIndex,
        command_allocator: &mut super::CommandAllocator<A>,
    ) -> SmallVec<[SubmittedWorkDoneClosure; 1]> {
        profiling::scope!("triage_submissions");

        //TODO: enable when `is_sorted_by_key` is stable
        //debug_assert!(self.active.is_sorted_by_key(|a| a.index));
        let done_count = self
            .active
            .iter()
            .position(|a| a.index > last_done)
            .unwrap_or(self.active.len());

        let mut work_done_closures: SmallVec<_> = self.work_done_closures.drain(..).collect();
        for a in self.active.drain(..done_count) {
            log::debug!("Active submission {} is done", a.index);
            self.ready_to_map.extend(a.mapped);
            for encoder in a.encoders {
                let raw = unsafe { encoder.land() };
                command_allocator.release_encoder(raw);
            }
            work_done_closures.extend(a.work_done_closures);
        }
        work_done_closures
    }

    pub fn schedule_resource_destruction(
        &mut self,
        temp_resource: TempResource<A>,
        last_submit_index: SubmissionIndex,
    ) {
        let resources = self
            .active
            .iter_mut()
            .find(|a| a.index == last_submit_index)
            .map(|a| &mut a.last_resources);
        if let Some(resources) = resources {
            match temp_resource {
                TempResource::Buffer(raw) => {
                    resources.buffers.insert(raw.as_info().id(), raw);
                }
                TempResource::StagingBuffer(raw) => {
                    resources.staging_buffers.insert(raw.as_info().id(), raw);
                }
                TempResource::DestroyedBuffer(destroyed) => {
                    resources.destroyed_buffers.insert(destroyed.id, destroyed);
                }
                TempResource::Texture(raw) => {
                    resources.textures.insert(raw.as_info().id(), raw);
                }
                TempResource::DestroyedTexture(destroyed) => {
                    resources.destroyed_textures.insert(destroyed.id, destroyed);
                }
            }
            TempResource::Tlas(raw) => {
                resources.tlas_s.insert(raw.as_info().id(), raw);
            }
            TempResource::Blas(raw) => {
                resources.blas_s.insert(raw.as_info().id(), raw);
            }
        }
    }

    pub fn add_work_done_closure(&mut self, closure: SubmittedWorkDoneClosure) {
        match self.active.last_mut() {
            Some(active) => {
                active.work_done_closures.push(closure);
            }
            // We must defer the closure until all previously occuring map_async closures
            // have fired. This is required by the spec.
            None => {
                self.work_done_closures.push(closure);
            }
        }
    }
}

impl<A: HalApi> LifetimeTracker<A> {
    fn triage_resources<Id, R>(
        resources_map: &mut FastHashMap<Id, Arc<R>>,
        active: &mut [ActiveSubmission<A>],
        trackers: &mut impl ResourceTracker<Id, R>,
        get_resource_map: impl Fn(&mut ResourceMaps<A>) -> &mut FastHashMap<Id, Arc<R>>,
    ) -> Vec<Arc<R>>
    where
        Id: id::TypedId,
        R: Resource<Id>,
    {
        let mut removed_resources = Vec::new();
        resources_map.retain(|&id, resource| {
            let submit_index = resource.as_info().submission_index();
            let non_referenced_resources = active
                .iter_mut()
                .find(|a| a.index == submit_index)
                .map(|a| &mut a.last_resources);

            let is_removed = trackers.remove_abandoned(id);
            if is_removed {
                removed_resources.push(resource.clone());
                if let Some(ressources) = non_referenced_resources {
                    get_resource_map(ressources).insert(id, resource.clone());
                }
            }
            !is_removed
        });
        removed_resources
    }

    fn triage_suspected_render_bundles(&mut self, trackers: &Mutex<Tracker<A>>) -> &mut Self {
        let mut trackers = trackers.lock();
        let resource_map = &mut self.suspected_resources.render_bundles;
        let mut removed_resources = Self::triage_resources(
            resource_map,
            self.active.as_mut_slice(),
            &mut trackers.bundles,
            |maps| &mut maps.render_bundles,
        );
        removed_resources.drain(..).for_each(|bundle| {
            for v in bundle.used.buffers.write().drain_resources() {
                self.suspected_resources.buffers.insert(v.as_info().id(), v);
            }
            for v in bundle.used.textures.write().drain_resources() {
                self.suspected_resources
                    .textures
                    .insert(v.as_info().id(), v);
            }
            for v in bundle.used.bind_groups.write().drain_resources() {
                self.suspected_resources
                    .bind_groups
                    .insert(v.as_info().id(), v);
            }
            for v in bundle.used.render_pipelines.write().drain_resources() {
                self.suspected_resources
                    .render_pipelines
                    .insert(v.as_info().id(), v);
            }
            for v in bundle.used.query_sets.write().drain_resources() {
                self.suspected_resources
                    .query_sets
                    .insert(v.as_info().id(), v);
            }
        });
        self
    }

    fn triage_suspected_bind_groups(&mut self, trackers: &Mutex<Tracker<A>>) -> &mut Self {
        let mut trackers = trackers.lock();
        let resource_map = &mut self.suspected_resources.bind_groups;
        let mut removed_resource = Self::triage_resources(
            resource_map,
            self.active.as_mut_slice(),
            &mut trackers.bind_groups,
            |maps| &mut maps.bind_groups,
        );
        removed_resource.drain(..).for_each(|bind_group| {
            for v in bind_group.used.buffers.drain_resources() {
                self.suspected_resources.buffers.insert(v.as_info().id(), v);
            }
            for v in bind_group.used.textures.drain_resources() {
                self.suspected_resources
                    .textures
                    .insert(v.as_info().id(), v);
            }
            for v in bind_group.used.views.drain_resources() {
                self.suspected_resources
                    .texture_views
                    .insert(v.as_info().id(), v);
            }
            for v in bind_group.used.samplers.drain_resources() {
                self.suspected_resources
                    .samplers
                    .insert(v.as_info().id(), v);
            }
            for v in bind_group.used.acceleration_structures.drain_resources() {
                self.suspected_resources.tlas_s.insert(v.as_info().id(), v);
            }

            self.suspected_resources
                .bind_group_layouts
                .insert(bind_group.layout.as_info().id(), bind_group.layout.clone());
        });
        self
    }

    fn triage_suspected_texture_views(&mut self, trackers: &Mutex<Tracker<A>>) -> &mut Self {
        let mut trackers = trackers.lock();
        let resource_map = &mut self.suspected_resources.texture_views;
        let mut removed_resources = Self::triage_resources(
            resource_map,
            self.active.as_mut_slice(),
            &mut trackers.views,
            |maps| &mut maps.texture_views,
        );
        removed_resources.drain(..).for_each(|texture_view| {
            let mut lock = texture_view.parent.write();
            if let Some(parent_texture) = lock.take() {
                self.suspected_resources
                    .textures
                    .insert(parent_texture.as_info().id(), parent_texture);
            }
        });
        self
    }

    fn triage_suspected_textures(&mut self, trackers: &Mutex<Tracker<A>>) -> &mut Self {
        let mut trackers = trackers.lock();
        let resource_map = &mut self.suspected_resources.textures;
        Self::triage_resources(
            resource_map,
            self.active.as_mut_slice(),
            &mut trackers.textures,
            |maps| &mut maps.textures,
        );
        self
    }

    fn triage_suspected_samplers(&mut self, trackers: &Mutex<Tracker<A>>) -> &mut Self {
        let mut trackers = trackers.lock();
        let resource_map = &mut self.suspected_resources.samplers;
        Self::triage_resources(
            resource_map,
            self.active.as_mut_slice(),
            &mut trackers.samplers,
            |maps| &mut maps.samplers,
        );
        self
    }

    fn triage_suspected_buffers(&mut self, trackers: &Mutex<Tracker<A>>) -> &mut Self {
        let mut trackers = trackers.lock();
        let resource_map = &mut self.suspected_resources.buffers;
        Self::triage_resources(
            resource_map,
            self.active.as_mut_slice(),
            &mut trackers.buffers,
            |maps| &mut maps.buffers,
        );

        self
    }

    fn triage_suspected_destroyed_buffers(&mut self) {
        for (id, buffer) in self.suspected_resources.destroyed_buffers.drain() {
            let submit_index = buffer.submission_index;
            if let Some(resources) = self.active.iter_mut().find(|a| a.index == submit_index) {
                resources
                    .last_resources
                    .destroyed_buffers
                    .insert(id, buffer);
            }
        }
    }

    fn triage_suspected_destroyed_textures(&mut self) {
        for (id, texture) in self.suspected_resources.destroyed_textures.drain() {
            let submit_index = texture.submission_index;
            if let Some(resources) = self.active.iter_mut().find(|a| a.index == submit_index) {
                resources
                    .last_resources
                    .destroyed_textures
                    .insert(id, texture);
            }
        }
    }

    fn triage_suspected_compute_pipelines(&mut self, trackers: &Mutex<Tracker<A>>) -> &mut Self {
        let mut trackers = trackers.lock();
        let resource_map = &mut self.suspected_resources.compute_pipelines;
        let mut removed_resources = Self::triage_resources(
            resource_map,
            self.active.as_mut_slice(),
            &mut trackers.compute_pipelines,
            |maps| &mut maps.compute_pipelines,
        );
        removed_resources.drain(..).for_each(|compute_pipeline| {
            self.suspected_resources.pipeline_layouts.insert(
                compute_pipeline.layout.as_info().id(),
                compute_pipeline.layout.clone(),
            );
        });
        self
    }

    fn triage_suspected_render_pipelines(&mut self, trackers: &Mutex<Tracker<A>>) -> &mut Self {
        let mut trackers = trackers.lock();
        let resource_map = &mut self.suspected_resources.render_pipelines;
        let mut removed_resources = Self::triage_resources(
            resource_map,
            self.active.as_mut_slice(),
            &mut trackers.render_pipelines,
            |maps| &mut maps.render_pipelines,
        );
        removed_resources.drain(..).for_each(|render_pipeline| {
            self.suspected_resources.pipeline_layouts.insert(
                render_pipeline.layout.as_info().id(),
                render_pipeline.layout.clone(),
            );
        });
        self
    }

    fn triage_suspected_pipeline_layouts(&mut self) -> &mut Self {
        let mut removed_resources = Vec::new();
        self.suspected_resources
            .pipeline_layouts
            .retain(|_pipeline_layout_id, pipeline_layout| {
                removed_resources.push(pipeline_layout.clone());
                false
            });
        removed_resources.drain(..).for_each(|pipeline_layout| {
            for bgl in &pipeline_layout.bind_group_layouts {
                self.suspected_resources
                    .bind_group_layouts
                    .insert(bgl.as_info().id(), bgl.clone());
            }
        });
        self
    }

    fn triage_suspected_bind_group_layouts(&mut self) -> &mut Self {
        //Note: this has to happen after all the suspected pipelines are destroyed
        //Note: nothing else can bump the refcount since the guard is locked exclusively
        //Note: same BGL can appear multiple times in the list, but only the last
        self.suspected_resources.bind_group_layouts.clear();

        self
    }

    fn triage_suspected_blas(
        &mut self,
        trackers: &Mutex<Tracker<A>>,
        #[cfg(feature = "trace")] trace: &mut Option<&mut trace::Trace>,
    ) -> &mut Self {
        let mut trackers = trackers.lock();
        let resource_map = &mut self.suspected_resources.blas_s;
        let _ = Self::triage_resources(
            resource_map,
            self.active.as_mut_slice(),
            &mut self.free_resources,
            &mut trackers.blas_s,
            |maps| &mut maps.blas_s,
            |_blas_id, _blas| {
                #[cfg(feature = "trace")]
                if let Some(ref mut t) = *trace {
                    t.add(trace::Action::DestroyBlas(*_blas_id));
                }
            },
        );
        self
    }

    fn triage_suspected_tlas(
        &mut self,
        trackers: &Mutex<Tracker<A>>,
        #[cfg(feature = "trace")] trace: &mut Option<&mut trace::Trace>,
    ) -> &mut Self {
        let mut trackers = trackers.lock();
        let resource_map = &mut self.suspected_resources.tlas_s;
        let _ = Self::triage_resources(
            resource_map,
            self.active.as_mut_slice(),
            &mut self.free_resources,
            &mut trackers.tlas_s,
            |maps| &mut maps.tlas_s,
            |_tlas_id, _tlas| {
                #[cfg(feature = "trace")]
                if let Some(ref mut t) = *trace {
                    t.add(trace::Action::DestroyTlas(*_tlas_id));
                }
            },
        );
        self
    }

    fn triage_suspected_query_sets(&mut self, trackers: &Mutex<Tracker<A>>) -> &mut Self {
        let mut trackers = trackers.lock();
        let resource_map = &mut self.suspected_resources.query_sets;
        Self::triage_resources(
            resource_map,
            self.active.as_mut_slice(),
            &mut trackers.query_sets,
            |maps| &mut maps.query_sets,
        );
        self
    }

    fn triage_suspected_staging_buffers(&mut self) -> &mut Self {
        self.suspected_resources.staging_buffers.clear();

        self
    }

    /// Identify resources to free, according to `trackers` and `self.suspected_resources`.
    ///
    /// Given `trackers`, the [`Tracker`] belonging to same [`Device`] as
    /// `self`, and `hub`, the [`Hub`] to which that `Device` belongs:
    ///
    /// Remove from `trackers` each resource mentioned in
    /// [`self.suspected_resources`]. If `trackers` held the final reference to
    /// that resource, add it to the appropriate free list, to be destroyed by
    /// the hal:
    ///
    /// -   Add resources used by queue submissions still in flight to the
    ///     [`last_resources`] table of the last such submission's entry in
    ///     [`self.active`]. When that submission has finished execution. the
    ///     [`triage_submissions`] method will remove from the tracker and the
    ///     resource reference count will be responsible carrying out deallocation.
    ///
    /// ## Entrained resources
    ///
    /// This function finds resources that are used only by other resources
    /// ready to be freed, and adds those to the free lists as well. For
    /// example, if there's some texture `T` used only by some texture view
    /// `TV`, then if `TV` can be freed, `T` gets added to the free lists too.
    ///
    /// Since `wgpu-core` resource ownership patterns are acyclic, we can visit
    /// each type that can be owned after all types that could possibly own
    /// it. This way, we can detect all free-able objects in a single pass,
    /// simply by starting with types that are roots of the ownership DAG (like
    /// render bundles) and working our way towards leaf types (like buffers).
    ///
    /// [`Device`]: super::Device
    /// [`self.suspected_resources`]: LifetimeTracker::suspected_resources
    /// [`last_resources`]: ActiveSubmission::last_resources
    /// [`self.active`]: LifetimeTracker::active
    /// [`triage_submissions`]: LifetimeTracker::triage_submissions
    pub(crate) fn triage_suspected(&mut self, trackers: &Mutex<Tracker<A>>) {
        profiling::scope!("triage_suspected");

        //NOTE: the order is important to release resources that depends between each other!
<<<<<<< HEAD
        //TODO and here
        self.triage_suspected_render_bundles(
            trackers,
            #[cfg(feature = "trace")]
            &mut trace,
        );
        self.triage_suspected_compute_pipelines(
            trackers,
            #[cfg(feature = "trace")]
            &mut trace,
        );
        self.triage_suspected_render_pipelines(
            trackers,
            #[cfg(feature = "trace")]
            &mut trace,
        );
        self.triage_suspected_bind_groups(
            trackers,
            #[cfg(feature = "trace")]
            &mut trace,
        );
        self.triage_suspected_pipeline_layouts(
            #[cfg(feature = "trace")]
            &mut trace,
        );
        self.triage_suspected_bind_group_layouts(
            #[cfg(feature = "trace")]
            &mut trace,
        );
=======
        self.triage_suspected_render_bundles(trackers);
        self.triage_suspected_compute_pipelines(trackers);
        self.triage_suspected_render_pipelines(trackers);
        self.triage_suspected_bind_groups(trackers);
        self.triage_suspected_pipeline_layouts();
        self.triage_suspected_bind_group_layouts();
>>>>>>> 7774f310
        self.triage_suspected_query_sets(trackers);
        self.triage_suspected_samplers(trackers);
        self.triage_suspected_staging_buffers();
<<<<<<< HEAD
        self.triage_suspected_texture_views(
            trackers,
            #[cfg(feature = "trace")]
            &mut trace,
        );
        self.triage_suspected_textures(
            trackers,
            #[cfg(feature = "trace")]
            &mut trace,
        );
        self.triage_suspected_buffers(
            trackers,
            #[cfg(feature = "trace")]
            &mut trace,
        );
        self.triage_suspected_tlas(
            trackers,
            #[cfg(feature = "trace")]
            &mut trace,
        );
        self.triage_suspected_blas(
            trackers,
            #[cfg(feature = "trace")]
            &mut trace,
        );
        self.triage_suspected_destroyed_buffers(
            #[cfg(feature = "trace")]
            &mut trace,
        );
        self.triage_suspected_destroyed_textures(
            #[cfg(feature = "trace")]
            &mut trace,
        );
=======
        self.triage_suspected_texture_views(trackers);
        self.triage_suspected_textures(trackers);
        self.triage_suspected_buffers(trackers);
        self.triage_suspected_destroyed_buffers();
        self.triage_suspected_destroyed_textures();
>>>>>>> 7774f310
    }

    /// Determine which buffers are ready to map, and which must wait for the
    /// GPU.
    ///
    /// See the documentation for [`LifetimeTracker`] for details.
    pub(crate) fn triage_mapped(&mut self) {
        if self.mapped.is_empty() {
            return;
        }

        for buffer in self.mapped.drain(..) {
            let submit_index = buffer.info.submission_index();
            log::trace!(
                "Mapping of {:?} at submission {:?} gets assigned to active {:?}",
                buffer.info.id(),
                submit_index,
                self.active.iter().position(|a| a.index == submit_index)
            );

            self.active
                .iter_mut()
                .find(|a| a.index == submit_index)
                .map_or(&mut self.ready_to_map, |a| &mut a.mapped)
                .push(buffer);
        }
    }

    /// Map the buffers in `self.ready_to_map`.
    ///
    /// Return a list of mapping notifications to send.
    ///
    /// See the documentation for [`LifetimeTracker`] for details.
    #[must_use]
    pub(crate) fn handle_mapping(
        &mut self,
        raw: &A::Device,
        trackers: &Mutex<Tracker<A>>,
    ) -> Vec<super::BufferMapPendingClosure> {
        if self.ready_to_map.is_empty() {
            return Vec::new();
        }
        let mut pending_callbacks: Vec<super::BufferMapPendingClosure> =
            Vec::with_capacity(self.ready_to_map.len());

        for buffer in self.ready_to_map.drain(..) {
            let buffer_id = buffer.info.id();
            let is_removed = {
                let mut trackers = trackers.lock();
                trackers.buffers.remove_abandoned(buffer_id)
            };
            if is_removed {
                *buffer.map_state.lock() = resource::BufferMapState::Idle;
                log::trace!("Buffer ready to map {:?} is not tracked anymore", buffer_id);
            } else {
                let mapping = match std::mem::replace(
                    &mut *buffer.map_state.lock(),
                    resource::BufferMapState::Idle,
                ) {
                    resource::BufferMapState::Waiting(pending_mapping) => pending_mapping,
                    // Mapping cancelled
                    resource::BufferMapState::Idle => continue,
                    // Mapping queued at least twice by map -> unmap -> map
                    // and was already successfully mapped below
                    active @ resource::BufferMapState::Active { .. } => {
                        *buffer.map_state.lock() = active;
                        continue;
                    }
                    _ => panic!("No pending mapping."),
                };
                let status = if mapping.range.start != mapping.range.end {
                    log::debug!("Buffer {:?} map state -> Active", buffer_id);
                    let host = mapping.op.host;
                    let size = mapping.range.end - mapping.range.start;
                    match super::map_buffer(raw, &buffer, mapping.range.start, size, host) {
                        Ok(ptr) => {
                            *buffer.map_state.lock() = resource::BufferMapState::Active {
                                ptr,
                                range: mapping.range.start..mapping.range.start + size,
                                host,
                            };
                            Ok(())
                        }
                        Err(e) => {
                            log::error!("Mapping failed: {e}");
                            Err(e)
                        }
                    }
                } else {
                    *buffer.map_state.lock() = resource::BufferMapState::Active {
                        ptr: std::ptr::NonNull::dangling(),
                        range: mapping.range,
                        host: mapping.op.host,
                    };
                    Ok(())
                };
                pending_callbacks.push((mapping.op, status));
            }
        }
        pending_callbacks
    }

    pub(crate) fn release_gpu_resources(&mut self) {
        // This is called when the device is lost, which makes every associated
        // resource invalid and unusable. This is an opportunity to release all of
        // the underlying gpu resources, even though the objects remain visible to
        // the user agent. We purge this memory naturally when resources have been
        // moved into the appropriate buckets, so this function just needs to
        // initiate movement into those buckets, and it can do that by calling
        // "destroy" on all the resources we know about which aren't already marked
        // for cleanup.

        // During these iterations, we discard all errors. We don't care!

        // Destroy all the mapped buffers.
        for buffer in &self.mapped {
            let _ = buffer.destroy();
        }

        // Destroy all the unmapped buffers.
        for buffer in &self.ready_to_map {
            let _ = buffer.destroy();
        }

        // Destroy all the future_suspected_buffers.
        for buffer in &self.future_suspected_buffers {
            let _ = buffer.destroy();
        }

        // Destroy the buffers in all active submissions.
        for submission in &self.active {
            for buffer in &submission.mapped {
                let _ = buffer.destroy();
            }
        }

        // Destroy all the future_suspected_textures.
        // TODO: texture.destroy is not implemented
        /*
        for texture in &self.future_suspected_textures {
            let _ = texture.destroy();
        }
        */
    }
}<|MERGE_RESOLUTION|>--- conflicted
+++ resolved
@@ -695,11 +695,7 @@
         self
     }
 
-    fn triage_suspected_blas(
-        &mut self,
-        trackers: &Mutex<Tracker<A>>,
-        #[cfg(feature = "trace")] trace: &mut Option<&mut trace::Trace>,
-    ) -> &mut Self {
+    fn triage_suspected_blas(&mut self, trackers: &Mutex<Tracker<A>>) -> &mut Self {
         let mut trackers = trackers.lock();
         let resource_map = &mut self.suspected_resources.blas_s;
         let _ = Self::triage_resources(
@@ -718,11 +714,7 @@
         self
     }
 
-    fn triage_suspected_tlas(
-        &mut self,
-        trackers: &Mutex<Tracker<A>>,
-        #[cfg(feature = "trace")] trace: &mut Option<&mut trace::Trace>,
-    ) -> &mut Self {
+    fn triage_suspected_tlas(&mut self, trackers: &Mutex<Tracker<A>>) -> &mut Self {
         let mut trackers = trackers.lock();
         let resource_map = &mut self.suspected_resources.tlas_s;
         let _ = Self::triage_resources(
@@ -797,88 +789,22 @@
         profiling::scope!("triage_suspected");
 
         //NOTE: the order is important to release resources that depends between each other!
-<<<<<<< HEAD
-        //TODO and here
-        self.triage_suspected_render_bundles(
-            trackers,
-            #[cfg(feature = "trace")]
-            &mut trace,
-        );
-        self.triage_suspected_compute_pipelines(
-            trackers,
-            #[cfg(feature = "trace")]
-            &mut trace,
-        );
-        self.triage_suspected_render_pipelines(
-            trackers,
-            #[cfg(feature = "trace")]
-            &mut trace,
-        );
-        self.triage_suspected_bind_groups(
-            trackers,
-            #[cfg(feature = "trace")]
-            &mut trace,
-        );
-        self.triage_suspected_pipeline_layouts(
-            #[cfg(feature = "trace")]
-            &mut trace,
-        );
-        self.triage_suspected_bind_group_layouts(
-            #[cfg(feature = "trace")]
-            &mut trace,
-        );
-=======
         self.triage_suspected_render_bundles(trackers);
         self.triage_suspected_compute_pipelines(trackers);
         self.triage_suspected_render_pipelines(trackers);
         self.triage_suspected_bind_groups(trackers);
         self.triage_suspected_pipeline_layouts();
         self.triage_suspected_bind_group_layouts();
->>>>>>> 7774f310
         self.triage_suspected_query_sets(trackers);
         self.triage_suspected_samplers(trackers);
         self.triage_suspected_staging_buffers();
-<<<<<<< HEAD
-        self.triage_suspected_texture_views(
-            trackers,
-            #[cfg(feature = "trace")]
-            &mut trace,
-        );
-        self.triage_suspected_textures(
-            trackers,
-            #[cfg(feature = "trace")]
-            &mut trace,
-        );
-        self.triage_suspected_buffers(
-            trackers,
-            #[cfg(feature = "trace")]
-            &mut trace,
-        );
-        self.triage_suspected_tlas(
-            trackers,
-            #[cfg(feature = "trace")]
-            &mut trace,
-        );
-        self.triage_suspected_blas(
-            trackers,
-            #[cfg(feature = "trace")]
-            &mut trace,
-        );
-        self.triage_suspected_destroyed_buffers(
-            #[cfg(feature = "trace")]
-            &mut trace,
-        );
-        self.triage_suspected_destroyed_textures(
-            #[cfg(feature = "trace")]
-            &mut trace,
-        );
-=======
         self.triage_suspected_texture_views(trackers);
         self.triage_suspected_textures(trackers);
         self.triage_suspected_buffers(trackers);
+        self.triage_suspected_tlas(trackers);
+        self.triage_suspected_blas(trackers);
         self.triage_suspected_destroyed_buffers();
         self.triage_suspected_destroyed_textures();
->>>>>>> 7774f310
     }
 
     /// Determine which buffers are ready to map, and which must wait for the
