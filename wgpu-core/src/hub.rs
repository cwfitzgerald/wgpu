--- conflicted
+++ resolved
@@ -169,27 +169,6 @@
 ///
 /// [`A::hub(global)`]: HalApi::hub
 pub struct Hub<A: HalApi> {
-<<<<<<< HEAD
-    pub adapters: Registry<id::AdapterId, Adapter<A>>,
-    pub devices: Registry<id::DeviceId, Device<A>>,
-    pub queues: Registry<id::QueueId, Queue<A>>,
-    pub pipeline_layouts: Registry<id::PipelineLayoutId, PipelineLayout<A>>,
-    pub shader_modules: Registry<id::ShaderModuleId, ShaderModule<A>>,
-    pub bind_group_layouts: Registry<id::BindGroupLayoutId, BindGroupLayout<A>>,
-    pub bind_groups: Registry<id::BindGroupId, BindGroup<A>>,
-    pub command_buffers: Registry<id::CommandBufferId, CommandBuffer<A>>,
-    pub render_bundles: Registry<id::RenderBundleId, RenderBundle<A>>,
-    pub render_pipelines: Registry<id::RenderPipelineId, RenderPipeline<A>>,
-    pub compute_pipelines: Registry<id::ComputePipelineId, ComputePipeline<A>>,
-    pub query_sets: Registry<id::QuerySetId, QuerySet<A>>,
-    pub buffers: Registry<id::BufferId, Buffer<A>>,
-    pub staging_buffers: Registry<id::StagingBufferId, StagingBuffer<A>>,
-    pub textures: Registry<id::TextureId, Texture<A>>,
-    pub texture_views: Registry<id::TextureViewId, TextureView<A>>,
-    pub samplers: Registry<id::SamplerId, Sampler<A>>,
-    pub blas_s: Registry<id::BlasId, Blas<A>>,
-    pub tlas_s: Registry<id::TlasId, Tlas<A>>,
-=======
     pub adapters: Registry<Adapter<A>>,
     pub devices: Registry<Device<A>>,
     pub queues: Registry<Queue<A>>,
@@ -207,13 +186,13 @@
     pub textures: Registry<Texture<A>>,
     pub texture_views: Registry<TextureView<A>>,
     pub samplers: Registry<Sampler<A>>,
->>>>>>> c038b5c4
+    pub blas_s: Registry<id::BlasId, Blas<A>>,
+    pub tlas_s: Registry<id::TlasId, Tlas<A>>,
 }
 
 impl<A: HalApi> Hub<A> {
     fn new() -> Self {
         Self {
-<<<<<<< HEAD
             adapters: Registry::new(A::VARIANT, factory),
             devices: Registry::new(A::VARIANT, factory),
             queues: Registry::new(A::VARIANT, factory),
@@ -231,27 +210,6 @@
             textures: Registry::new(A::VARIANT, factory),
             texture_views: Registry::new(A::VARIANT, factory),
             samplers: Registry::new(A::VARIANT, factory),
-            blas_s: Registry::new(A::VARIANT, factory),
-            tlas_s: Registry::new(A::VARIANT, factory),
-=======
-            adapters: Registry::new(A::VARIANT),
-            devices: Registry::new(A::VARIANT),
-            queues: Registry::new(A::VARIANT),
-            pipeline_layouts: Registry::new(A::VARIANT),
-            shader_modules: Registry::new(A::VARIANT),
-            bind_group_layouts: Registry::new(A::VARIANT),
-            bind_groups: Registry::new(A::VARIANT),
-            command_buffers: Registry::new(A::VARIANT),
-            render_bundles: Registry::new(A::VARIANT),
-            render_pipelines: Registry::new(A::VARIANT),
-            compute_pipelines: Registry::new(A::VARIANT),
-            query_sets: Registry::new(A::VARIANT),
-            buffers: Registry::new(A::VARIANT),
-            staging_buffers: Registry::new(A::VARIANT),
-            textures: Registry::new(A::VARIANT),
-            texture_views: Registry::new(A::VARIANT),
-            samplers: Registry::new(A::VARIANT),
->>>>>>> c038b5c4
         }
     }
 
