/*! Allocating resource ids, and tracking the resources they refer to.

The `wgpu_core` API uses identifiers of type [`Id<R>`] to refer to
resources of type `R`. For example, [`id::DeviceId`] is an alias for
`Id<markers::Device>`, and [`id::BufferId`] is an alias for
`Id<markers::Buffer>`. `Id` implements `Copy`, `Hash`, `Eq`, `Ord`, and
of course `Debug`.

[`id::DeviceId`]: crate::id::DeviceId
[`id::BufferId`]: crate::id::BufferId

Each `Id` contains not only an index for the resource it denotes but
also a Backend indicating which `wgpu` backend it belongs to.

`Id`s also incorporate a generation number, for additional validation.

The resources to which identifiers refer are freed explicitly.
Attempting to use an identifier for a resource that has been freed
elicits an error result.

## Assigning ids to resources

The users of `wgpu_core` generally want resource ids to be assigned
in one of two ways:

- Users like `wgpu` want `wgpu_core` to assign ids to resources itself.
  For example, `wgpu` expects to call `Global::device_create_buffer`
  and have the return value indicate the newly created buffer's id.

- Users like `player` and Firefox want to allocate ids themselves, and
  pass `Global::device_create_buffer` and friends the id to assign the
  new resource.

To accommodate either pattern, `wgpu_core` methods that create
resources all expect an `id_in` argument that the caller can use to
specify the id, and they all return the id used. For example, the
declaration of `Global::device_create_buffer` looks like this:

```ignore
impl Global {
    /* ... */
    pub fn device_create_buffer<A: HalApi>(
        &self,
        device_id: id::DeviceId,
        desc: &resource::BufferDescriptor,
        id_in: Input<G>,
    ) -> (id::BufferId, Option<resource::CreateBufferError>) {
        /* ... */
    }
    /* ... */
}
```

Users that want to assign resource ids themselves pass in the id they
want as the `id_in` argument, whereas users that want `wgpu_core`
itself to choose ids always pass `()`. In either case, the id
ultimately assigned is returned as the first element of the tuple.

Producing true identifiers from `id_in` values is the job of an
[`crate::identity::IdentityManager`] or ids will be received from outside through `Option<Id>` arguments.

## Id allocation and streaming

Perhaps surprisingly, allowing users to assign resource ids themselves
enables major performance improvements in some applications.

The `wgpu_core` API is designed for use by Firefox's [WebGPU]
implementation. For security, web content and GPU use must be kept
segregated in separate processes, with all interaction between them
mediated by an inter-process communication protocol. As web content uses
the WebGPU API, the content process sends messages to the GPU process,
which interacts with the platform's GPU APIs on content's behalf,
occasionally sending results back.

In a classic Rust API, a resource allocation function takes parameters
describing the resource to create, and if creation succeeds, it returns
the resource id in a `Result::Ok` value. However, this design is a poor
fit for the split-process design described above: content must wait for
the reply to its buffer-creation message (say) before it can know which
id it can use in the next message that uses that buffer. On a common
usage pattern, the classic Rust design imposes the latency of a full
cross-process round trip.

We can avoid incurring these round-trip latencies simply by letting the
content process assign resource ids itself. With this approach, content
can choose an id for the new buffer, send a message to create the
buffer, and then immediately send the next message operating on that
buffer, since it already knows its id. Allowing content and GPU process
activity to be pipelined greatly improves throughput.

To help propagate errors correctly in this style of usage, when resource
creation fails, the id supplied for that resource is marked to indicate
as much, allowing subsequent operations using that id to be properly
flagged as errors as well.

[`process`]: crate::identity::IdentityManager::process
[`Id<R>`]: crate::id::Id
[wrapped in a mutex]: trait.IdentityHandler.html#impl-IdentityHandler%3CI%3E-for-Mutex%3CIdentityManager%3E
[WebGPU]: https://www.w3.org/TR/webgpu/

*/

use crate::{
    binding_model::{BindGroup, BindGroupLayout, PipelineLayout},
    command::{CommandBuffer, RenderBundle},
    device::{queue::Queue, Device},
    instance::{Adapter, Surface},
    pipeline::{ComputePipeline, PipelineCache, RenderPipeline, ShaderModule},
    registry::{Registry, RegistryReport},
<<<<<<< HEAD
    resource::{Blas, Buffer, QuerySet, Sampler, StagingBuffer, Texture, TextureView, Tlas},
=======
    resource::{Buffer, Fallible, QuerySet, Sampler, StagingBuffer, Texture, TextureView},
>>>>>>> eb18854b
    storage::{Element, Storage},
};
use std::{fmt::Debug, sync::Arc};

#[derive(Debug, PartialEq, Eq)]
pub struct HubReport {
    pub adapters: RegistryReport,
    pub devices: RegistryReport,
    pub queues: RegistryReport,
    pub pipeline_layouts: RegistryReport,
    pub shader_modules: RegistryReport,
    pub bind_group_layouts: RegistryReport,
    pub bind_groups: RegistryReport,
    pub command_buffers: RegistryReport,
    pub render_bundles: RegistryReport,
    pub render_pipelines: RegistryReport,
    pub compute_pipelines: RegistryReport,
    pub pipeline_caches: RegistryReport,
    pub query_sets: RegistryReport,
    pub buffers: RegistryReport,
    pub textures: RegistryReport,
    pub texture_views: RegistryReport,
    pub samplers: RegistryReport,
}

impl HubReport {
    pub fn is_empty(&self) -> bool {
        self.adapters.is_empty()
    }
}

#[allow(rustdoc::private_intra_doc_links)]
/// All the resources tracked by a [`crate::global::Global`].
///
/// ## Locking
///
/// Each field in `Hub` is a [`Registry`] holding all the values of a
/// particular type of resource, all protected by a single RwLock.
/// So for example, to access any [`Buffer`], you must acquire a read
/// lock on the `Hub`s entire buffers registry. The lock guard
/// gives you access to the `Registry`'s [`Storage`], which you can
/// then index with the buffer's id. (Yes, this design causes
/// contention; see [#2272].)
///
/// But most `wgpu` operations require access to several different
/// kinds of resource, so you often need to hold locks on several
/// different fields of your [`Hub`] simultaneously.
///
/// Inside the `Registry` there are `Arc<T>` where `T` is a Resource
/// Lock of `Registry` happens only when accessing to get the specific resource
///
///
/// [`A::hub(global)`]: HalApi::hub
pub struct Hub {
    pub(crate) adapters: Registry<Arc<Adapter>>,
    pub(crate) devices: Registry<Arc<Device>>,
    pub(crate) queues: Registry<Arc<Queue>>,
    pub(crate) pipeline_layouts: Registry<Fallible<PipelineLayout>>,
    pub(crate) shader_modules: Registry<Fallible<ShaderModule>>,
    pub(crate) bind_group_layouts: Registry<Fallible<BindGroupLayout>>,
    pub(crate) bind_groups: Registry<Fallible<BindGroup>>,
    pub(crate) command_buffers: Registry<Arc<CommandBuffer>>,
    pub(crate) render_bundles: Registry<Fallible<RenderBundle>>,
    pub(crate) render_pipelines: Registry<Fallible<RenderPipeline>>,
    pub(crate) compute_pipelines: Registry<Fallible<ComputePipeline>>,
    pub(crate) pipeline_caches: Registry<Fallible<PipelineCache>>,
    pub(crate) query_sets: Registry<Fallible<QuerySet>>,
    pub(crate) buffers: Registry<Fallible<Buffer>>,
    pub(crate) staging_buffers: Registry<StagingBuffer>,
<<<<<<< HEAD
    pub(crate) textures: Registry<Texture>,
    pub(crate) texture_views: Registry<TextureView>,
    pub(crate) samplers: Registry<Sampler>,
    pub(crate) blas_s: Registry<Blas>,
    pub(crate) tlas_s: Registry<Tlas>,
=======
    pub(crate) textures: Registry<Fallible<Texture>>,
    pub(crate) texture_views: Registry<Fallible<TextureView>>,
    pub(crate) samplers: Registry<Fallible<Sampler>>,
>>>>>>> eb18854b
}

impl Hub {
    pub(crate) fn new() -> Self {
        Self {
            adapters: Registry::new(),
            devices: Registry::new(),
            queues: Registry::new(),
            pipeline_layouts: Registry::new(),
            shader_modules: Registry::new(),
            bind_group_layouts: Registry::new(),
            bind_groups: Registry::new(),
            command_buffers: Registry::new(),
            render_bundles: Registry::new(),
            render_pipelines: Registry::new(),
            compute_pipelines: Registry::new(),
            pipeline_caches: Registry::new(),
            query_sets: Registry::new(),
            buffers: Registry::new(),
            staging_buffers: Registry::new(),
            textures: Registry::new(),
            texture_views: Registry::new(),
            samplers: Registry::new(),
            blas_s: Registry::new(),
            tlas_s: Registry::new(),
        }
    }

    pub(crate) fn clear(&self, surface_guard: &Storage<Arc<Surface>>) {
        let mut devices = self.devices.write();
        for element in devices.map.iter() {
            if let Element::Occupied(ref device, _) = *element {
                device.prepare_to_die();
            }
        }

        self.command_buffers.write().map.clear();
        self.samplers.write().map.clear();
        self.texture_views.write().map.clear();
        self.textures.write().map.clear();
        self.buffers.write().map.clear();
        self.bind_groups.write().map.clear();
        self.shader_modules.write().map.clear();
        self.bind_group_layouts.write().map.clear();
        self.pipeline_layouts.write().map.clear();
        self.compute_pipelines.write().map.clear();
        self.render_pipelines.write().map.clear();
        self.pipeline_caches.write().map.clear();
        self.query_sets.write().map.clear();

        for element in surface_guard.map.iter() {
            if let Element::Occupied(ref surface, _epoch) = *element {
                if let Some(ref mut present) = surface.presentation.lock().take() {
                    let suf = surface.raw(present.device.backend());
                    unsafe {
                        suf.unwrap().unconfigure(present.device.raw());
                    }
                }
            }
        }

        self.queues.write().map.clear();
        devices.map.clear();

        drop(devices);
        self.adapters.write().map.clear();
    }

    pub fn generate_report(&self) -> HubReport {
        HubReport {
            adapters: self.adapters.generate_report(),
            devices: self.devices.generate_report(),
            queues: self.queues.generate_report(),
            pipeline_layouts: self.pipeline_layouts.generate_report(),
            shader_modules: self.shader_modules.generate_report(),
            bind_group_layouts: self.bind_group_layouts.generate_report(),
            bind_groups: self.bind_groups.generate_report(),
            command_buffers: self.command_buffers.generate_report(),
            render_bundles: self.render_bundles.generate_report(),
            render_pipelines: self.render_pipelines.generate_report(),
            compute_pipelines: self.compute_pipelines.generate_report(),
            pipeline_caches: self.pipeline_caches.generate_report(),
            query_sets: self.query_sets.generate_report(),
            buffers: self.buffers.generate_report(),
            textures: self.textures.generate_report(),
            texture_views: self.texture_views.generate_report(),
            samplers: self.samplers.generate_report(),
        }
    }
}<|MERGE_RESOLUTION|>--- conflicted
+++ resolved
@@ -107,11 +107,7 @@
     instance::{Adapter, Surface},
     pipeline::{ComputePipeline, PipelineCache, RenderPipeline, ShaderModule},
     registry::{Registry, RegistryReport},
-<<<<<<< HEAD
-    resource::{Blas, Buffer, QuerySet, Sampler, StagingBuffer, Texture, TextureView, Tlas},
-=======
-    resource::{Buffer, Fallible, QuerySet, Sampler, StagingBuffer, Texture, TextureView},
->>>>>>> eb18854b
+    resource::{Blas, Buffer, Fallible, QuerySet, Sampler, StagingBuffer, Texture, TextureView, Tlas},
     storage::{Element, Storage},
 };
 use std::{fmt::Debug, sync::Arc};
@@ -181,17 +177,11 @@
     pub(crate) query_sets: Registry<Fallible<QuerySet>>,
     pub(crate) buffers: Registry<Fallible<Buffer>>,
     pub(crate) staging_buffers: Registry<StagingBuffer>,
-<<<<<<< HEAD
-    pub(crate) textures: Registry<Texture>,
-    pub(crate) texture_views: Registry<TextureView>,
-    pub(crate) samplers: Registry<Sampler>,
-    pub(crate) blas_s: Registry<Blas>,
-    pub(crate) tlas_s: Registry<Tlas>,
-=======
     pub(crate) textures: Registry<Fallible<Texture>>,
     pub(crate) texture_views: Registry<Fallible<TextureView>>,
     pub(crate) samplers: Registry<Fallible<Sampler>>,
->>>>>>> eb18854b
+    pub(crate) blas_s: Registry<Fallible<Blas>>,
+    pub(crate) tlas_s: Registry<Fallible<Tlas>>,
 }
 
 impl Hub {
