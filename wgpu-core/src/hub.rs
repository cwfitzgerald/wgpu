--- conflicted
+++ resolved
@@ -191,10 +191,7 @@
     pub(crate) samplers: Registry<Sampler<A>>,
     pub(crate) blas_s: Registry<Blas<A>>,
     pub(crate) tlas_s: Registry<Tlas<A>>,
-<<<<<<< HEAD
     pub(crate) tlas_instances: Registry<TlasInstance<A>>,
-=======
->>>>>>> a5365bfd
 }
 
 impl<A: HalApi> Hub<A> {
@@ -220,10 +217,7 @@
             samplers: Registry::new(A::VARIANT),
             blas_s: Registry::new(A::VARIANT),
             tlas_s: Registry::new(A::VARIANT),
-<<<<<<< HEAD
             tlas_instances: Registry::new(A::VARIANT),
-=======
->>>>>>> a5365bfd
         }
     }
 
