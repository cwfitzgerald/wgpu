--- conflicted
+++ resolved
@@ -62,11 +62,8 @@
 pub mod instance;
 pub mod pipeline;
 pub mod present;
-<<<<<<< HEAD
 pub mod ray_tracing;
-=======
 pub mod registry;
->>>>>>> 384767af
 pub mod resource;
 pub mod storage;
 mod track;
