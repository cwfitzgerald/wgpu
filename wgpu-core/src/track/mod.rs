--- conflicted
+++ resolved
@@ -228,12 +228,9 @@
     pub pipeline_layouts: Arc<SharedTrackerIndexAllocator>,
     pub bundles: Arc<SharedTrackerIndexAllocator>,
     pub query_sets: Arc<SharedTrackerIndexAllocator>,
-<<<<<<< HEAD
     pub blas_s: Arc<SharedTrackerIndexAllocator>,
     pub tlas_s: Arc<SharedTrackerIndexAllocator>,
-=======
     pub pipeline_caches: Arc<SharedTrackerIndexAllocator>,
->>>>>>> e7a528b6
 }
 
 impl TrackerIndexAllocators {
@@ -251,12 +248,9 @@
             pipeline_layouts: Arc::new(SharedTrackerIndexAllocator::new()),
             bundles: Arc::new(SharedTrackerIndexAllocator::new()),
             query_sets: Arc::new(SharedTrackerIndexAllocator::new()),
-<<<<<<< HEAD
+            pipeline_caches: Arc::new(SharedTrackerIndexAllocator::new()),
             blas_s: Arc::new(SharedTrackerIndexAllocator::new()),
             tlas_s: Arc::new(SharedTrackerIndexAllocator::new()),
-=======
-            pipeline_caches: Arc::new(SharedTrackerIndexAllocator::new()),
->>>>>>> e7a528b6
         }
     }
 }
