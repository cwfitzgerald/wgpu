--- conflicted
+++ resolved
@@ -1613,19 +1613,7 @@
             let indices = &device.tracker_indices;
             tracker.buffers.set_size(indices.buffers.size());
             tracker.textures.set_size(indices.textures.size());
-<<<<<<< HEAD
-            tracker.views.set_size(indices.texture_views.size());
-            tracker.bind_groups.set_size(indices.bind_groups.size());
-            tracker
-                .render_pipelines
-                .set_size(indices.render_pipelines.size());
-            tracker.bundles.set_size(indices.bundles.size());
-            tracker.query_sets.set_size(indices.query_sets.size());
             tracker.tlas_s.set_size(indices.tlas_s.size());
-
-            let raw = &mut encoder.raw;
-=======
->>>>>>> 92ecafeb
 
             let mut state = State {
                 pipeline_flags: PipelineFlags::empty(),
