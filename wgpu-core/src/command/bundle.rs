--- conflicted
+++ resolved
@@ -358,13 +358,8 @@
                             .map_pass_err(scope);
                     }
 
-<<<<<<< HEAD
                     let layout = &hub.pipeline_layouts[pipeline.layout_id.value];
-                    pipeline_layout_id = Some(pipeline.layout_id.value);
-=======
-                    let layout = &pipeline_layout_guard[pipeline.layout_id.value];
                     let pipeline_state = PipelineState::new(pipeline_id, pipeline, layout);
->>>>>>> f27a9788
 
                     commands.push(command);
 
@@ -397,7 +392,6 @@
                         Some(s) => offset + s.get(),
                         None => buffer.size,
                     };
-<<<<<<< HEAD
                     buffer_memory_init_actions.extend(
                         buffer.initialization_status.write().create_action(
                             buffer_id,
@@ -405,16 +399,7 @@
                             MemoryInitKind::NeedsInitializedMemory,
                         ),
                     );
-                    state.index.set_format(index_format);
-                    state.index.set_buffer(buffer_id, offset..end);
-=======
-                    buffer_memory_init_actions.extend(buffer.initialization_status.create_action(
-                        buffer_id,
-                        offset..end,
-                        MemoryInitKind::NeedsInitializedMemory,
-                    ));
                     state.set_index_buffer(buffer_id, index_format, offset..end);
->>>>>>> f27a9788
                 }
                 RenderCommand::SetVertexBuffer {
                     slot,
@@ -437,7 +422,6 @@
                         Some(s) => offset + s.get(),
                         None => buffer.size,
                     };
-<<<<<<< HEAD
                     buffer_memory_init_actions.extend(
                         buffer.initialization_status.write().create_action(
                             buffer_id,
@@ -445,15 +429,7 @@
                             MemoryInitKind::NeedsInitializedMemory,
                         ),
                     );
-                    state.vertex[slot as usize].set_buffer(buffer_id, offset..end);
-=======
-                    buffer_memory_init_actions.extend(buffer.initialization_status.create_action(
-                        buffer_id,
-                        offset..end,
-                        MemoryInitKind::NeedsInitializedMemory,
-                    ));
                     state.vertex[slot as usize] = Some(VertexState::new(buffer_id, offset..end));
->>>>>>> f27a9788
                 }
                 RenderCommand::SetPushConstant {
                     stages,
@@ -464,15 +440,8 @@
                     let scope = PassErrorScope::SetPushConstant;
                     let end_offset = offset + size_bytes;
 
-<<<<<<< HEAD
-                    let pipeline_layout_id = pipeline_layout_id
-                        .ok_or(DrawError::MissingPipeline)
-                        .map_pass_err(scope)?;
-                    let pipeline_layout = &hub.pipeline_layouts[pipeline_layout_id];
-=======
                     let pipeline = state.pipeline(scope)?;
-                    let pipeline_layout = &pipeline_layout_guard[pipeline.layout_id];
->>>>>>> f27a9788
+                    let pipeline_layout = &hub.pipeline_layouts[pipeline.layout_id];
 
                     pipeline_layout
                         .validate_push_constant_ranges(stages, offset, end_offset)
