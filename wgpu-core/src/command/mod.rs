--- conflicted
+++ resolved
@@ -243,13 +243,8 @@
     pub(crate) trackers: Tracker<A>,
     buffer_memory_init_actions: Vec<BufferInitTrackerAction<A>>,
     texture_memory_actions: CommandBufferTextureMemoryActions<A>,
-<<<<<<< HEAD
     blas_actions: Vec<BlasAction<A>>,
     tlas_actions: Vec<TlasAction<A>>,
-=======
-    blas_actions: Vec<BlasAction>,
-    tlas_actions: Vec<TlasAction>,
->>>>>>> a5365bfd
 }
 
 pub(crate) struct DestroyedBufferError(pub id::BufferId);
@@ -279,13 +274,8 @@
     texture_memory_actions: CommandBufferTextureMemoryActions<A>,
 
     pub(crate) pending_query_resets: QueryResetMap<A>,
-<<<<<<< HEAD
     blas_actions: Vec<BlasAction<A>>,
     tlas_actions: Vec<TlasAction<A>>,
-=======
-    blas_actions: Vec<BlasAction>,
-    tlas_actions: Vec<TlasAction>,
->>>>>>> a5365bfd
     #[cfg(feature = "trace")]
     pub(crate) commands: Option<Vec<TraceCommand>>,
 }
@@ -387,31 +377,6 @@
                     },
                 }),
             ),
-<<<<<<< HEAD
-            //Todo come back
-            data: Mutex::new(Some(CommandBufferMutable {
-                encoder: CommandEncoder {
-                    raw: encoder,
-                    is_open: false,
-                    list: Vec::new(),
-                    label,
-                },
-                status: CommandEncoderStatus::Recording,
-                trackers: Tracker::new(),
-                buffer_memory_init_actions: Default::default(),
-                texture_memory_actions: Default::default(),
-                pending_query_resets: QueryResetMap::new(),
-                blas_actions: Default::default(),
-                tlas_actions: Default::default(),
-                #[cfg(feature = "trace")]
-                commands: if enable_tracing {
-                    Some(Vec::new())
-                } else {
-                    None
-                },
-            })),
-=======
->>>>>>> a5365bfd
         }
     }
 
