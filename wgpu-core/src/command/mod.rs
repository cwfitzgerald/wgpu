--- conflicted
+++ resolved
@@ -35,12 +35,8 @@
 use crate::snatch::SnatchGuard;
 
 use crate::init_tracker::BufferInitTrackerAction;
-<<<<<<< HEAD
 use crate::ray_tracing::{BlasAction, TlasAction};
-use crate::resource::{ParentDevice, Resource, ResourceInfo, ResourceType};
-=======
 use crate::resource::Labeled;
->>>>>>> 25bc704e
 use crate::track::{Tracker, UsageScope};
 use crate::LabelHelpers;
 use crate::{api_log, global::Global, hal_api::HalApi, id, resource_log, Label};
@@ -253,8 +249,8 @@
     pub(crate) trackers: Tracker<A>,
     buffer_memory_init_actions: Vec<BufferInitTrackerAction<A>>,
     texture_memory_actions: CommandBufferTextureMemoryActions<A>,
-    blas_actions: Vec<BlasAction>,
-    tlas_actions: Vec<TlasAction>,
+    blas_actions: Vec<BlasAction<A>>,
+    tlas_actions: Vec<TlasAction<A>>,
 }
 
 /// The mutable state of a [`CommandBuffer`].
@@ -281,8 +277,8 @@
     texture_memory_actions: CommandBufferTextureMemoryActions<A>,
 
     pub(crate) pending_query_resets: QueryResetMap<A>,
-    blas_actions: Vec<BlasAction>,
-    tlas_actions: Vec<TlasAction>,
+    blas_actions: Vec<BlasAction<A>>,
+    tlas_actions: Vec<TlasAction<A>>,
     #[cfg(feature = "trace")]
     pub(crate) commands: Option<Vec<TraceCommand>>,
 }
